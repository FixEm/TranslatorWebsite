--- conflicted
+++ resolved
@@ -7,7 +7,6 @@
 import { Input } from "@/components/ui/input";
 import { Tabs, TabsContent, TabsList, TabsTrigger } from "@/components/ui/tabs";
 import {
-<<<<<<< HEAD
 	Select,
 	SelectContent,
 	SelectItem,
@@ -28,28 +27,6 @@
 	DialogTrigger,
 	DialogDescription,
 	DialogFooter,
-=======
-  Select,
-  SelectContent,
-  SelectItem,
-  SelectTrigger,
-  SelectValue,
-} from "@/components/ui/select";
-import {
-  DropdownMenu,
-  DropdownMenuContent,
-  DropdownMenuItem,
-  DropdownMenuTrigger,
-} from "@/components/ui/dropdown-menu";
-import {
-  Dialog,
-  DialogContent,
-  DialogHeader,
-  DialogTitle,
-  DialogTrigger,
-  DialogDescription,
-  DialogFooter,
->>>>>>> 5847894f
 } from "@/components/ui/dialog";
 import { Label } from "@/components/ui/label";
 import { Checkbox } from "@/components/ui/checkbox";
@@ -60,7 +37,6 @@
 import BookingsManagement from "@/components/bookings-management";
 import ConfirmedJobsManagement from "@/components/confirmed-jobs-management";
 import {
-<<<<<<< HEAD
 	BarChart3,
 	Users,
 	CheckCircle,
@@ -82,35 +58,11 @@
 	Calendar,
 	Video,
 	Briefcase,
-=======
-  BarChart3,
-  Users,
-  CheckCircle,
-  Clock,
-  Handshake,
-  UserCheck,
-  MessageSquare,
-  Settings,
-  Menu,
-  Search,
-  Download,
-  FileText,
-  CreditCard,
-  Eye,
-  ArrowLeft,
-  CheckCircle2,
-  XCircle,
-  AlertCircle,
-  Calendar,
-  Video,
-  Briefcase,
->>>>>>> 5847894f
 } from "lucide-react";
 import { Application } from "@shared/schema";
 import { Value } from "@radix-ui/react-select";
 
 const SIDEBAR_ITEMS = [
-<<<<<<< HEAD
 	{ key: "dashboard", label: "Dashboard", icon: BarChart3 },
 	{ key: "student-pool", label: "Student Pool", icon: Users },
 	{ key: "recruitment", label: "Recruitment", icon: Handshake },
@@ -123,7 +75,7 @@
 	const { toast } = useToast();
 	const queryClient = useQueryClient();
 	const [activeTab, setActiveTab] = useState("dashboard");
-	const [sidebarOpen, setSidebarOpen] = useState(false); // Sidebar starts closed
+	const [sidebarOpen, setSidebarOpen] = useState(true);
 	const [selectedStudent, setSelectedStudent] = useState<any>(null);
 	const [selectedClient, setSelectedClient] = useState<any>(null);
 	const [bookedDates, setBookedDates] = useState<string[]>([]);
@@ -143,6 +95,60 @@
 	const [interviewTime, setInterviewTime] = useState("");
 	const [meetLink, setMeetLink] = useState("");
 	const [selectedProject, setSelectedProject] = useState("");
+
+	// Fetch booked dates for selected student
+	useEffect(() => {
+		const fetchBookedDates = async () => {
+			if (!selectedStudent?.id) {
+				setBookedDates([]);
+				return;
+			}
+
+			try {
+				// Try to fetch from provider calendar cache first
+				const calRes = await fetch(
+					`/api/provider-calendars/${selectedStudent.id}`
+				);
+				if (calRes.ok) {
+					const calendar = await calRes.json();
+					const unavailable = Array.isArray(calendar?.unavailableDates)
+						? calendar.unavailableDates
+						: [];
+					setBookedDates(unavailable);
+					return;
+				}
+			} catch (err) {
+				console.warn(
+					"Provider calendar fetch failed, falling back to bookings endpoint"
+				);
+			}
+
+			// Fallback: query bookings and derive booked dates
+			try {
+				const response = await fetch(
+					`/api/bookings/provider/${selectedStudent.id}`
+				);
+				if (response.ok) {
+					const bookings = await response.json();
+					const dates: string[] = [];
+					bookings.forEach((b: any) => {
+						if (Array.isArray(b.dateRange)) {
+							b.dateRange.forEach((d: string) => dates.push(d));
+						} else if (b.date) {
+							dates.push(b.date);
+						}
+					});
+					const unique = Array.from(new Set(dates));
+					setBookedDates(unique);
+				}
+			} catch (error) {
+				console.error("Error fetching booked dates:", error);
+				setBookedDates([]);
+			}
+		};
+
+		fetchBookedDates();
+	}, [selectedStudent?.id]);
 
 	// Fetch dashboard stats
 	const { data: stats } = useQuery<{
@@ -1051,6 +1057,58 @@
 		return new Date(now.getFullYear(), now.getMonth(), now.getDate());
 	};
 
+	// Handle view translator profile from jobs management
+	useEffect(() => {
+		const handleViewTranslatorProfile = (event: CustomEvent) => {
+			const { translatorId } = event.detail;
+
+			// Find the translator in applications
+			const translatorApp = allApplications?.find(
+				(app) => app.id === translatorId
+			);
+
+			if (translatorApp) {
+				// Transform the application to student format
+				const studentData = transformApplicationToStudent(translatorApp);
+
+				// Set the selected student and switch to student pool tab
+				setSelectedStudent(studentData);
+				setActiveTab("student-pool");
+
+				// Clear the sessionStorage
+				sessionStorage.removeItem("viewTranslatorProfile");
+			}
+		};
+
+		// Add event listener
+		window.addEventListener(
+			"viewTranslatorProfile",
+			handleViewTranslatorProfile as EventListener
+		);
+
+		// Check if there's a pending view profile request on component mount
+		const pendingTranslatorId = sessionStorage.getItem("viewTranslatorProfile");
+		if (pendingTranslatorId) {
+			const translatorApp = allApplications?.find(
+				(app) => app.id === pendingTranslatorId
+			);
+			if (translatorApp) {
+				const studentData = transformApplicationToStudent(translatorApp);
+				setSelectedStudent(studentData);
+				setActiveTab("student-pool");
+				sessionStorage.removeItem("viewTranslatorProfile");
+			}
+		}
+
+		// Cleanup
+		return () => {
+			window.removeEventListener(
+				"viewTranslatorProfile",
+				handleViewTranslatorProfile as EventListener
+			);
+		};
+	}, [allApplications]);
+
 	// Helper function to format date to YYYY-MM-DD in UTC+7
 	const formatDateUTC7 = (date: Date) => {
 		// Use local date formatting to avoid timezone offset issues
@@ -1059,7 +1117,7 @@
 		const day = String(date.getDate()).padStart(2, "0");
 		return `${year}-${month}-${day}`;
 	};
-	// div className="min-h-screen bg-gray-50 flex overflow-x-hidden"> {/* Added overflow-x-hidden to prevent horizontal overflow */}
+
 	return (
 		<div className="min-h-screen bg-gray-50 flex">
 			{/* Sidebar */}
@@ -1102,7 +1160,9 @@
 				</nav>
 			</aside>
 			{/* Main Content */}
-			<main className="flex-1 px-4 sm:px-8 py-8 w-3/4">
+			<main className="flex-1 px-4 sm:px-8 py-8">
+				{/* Mobile sidebar toggle */}
+
 				{activeTab === "recruitment" && (
 					<div className="space-y-6 w-auto">
 						<div className="flex items-center justify-between">
@@ -1504,19 +1564,15 @@
 				{activeTab === "verified-users" && (
 					<div className="w-full space-y-6 overflow-hidden">
 						{" "}
-						{/* Adjusted width and added overflow-hidden */}
 						<div className="flex items-center justify-between flex-wrap gap-4">
 							{" "}
-							{/* Added flex-wrap and gap for better responsiveness */}
 							<div>
 								<h1 className="text-3xl font-bold text-navy-800">
 									{" "}
-									{/* Reduced font size */}
 									Verified Users
 								</h1>
 								<p className="text-sm text-gray-600">
 									{" "}
-									{/* Reduced font size */}
 									Manage verified and approved translators/tour guides
 								</p>
 							</div>
@@ -1590,7 +1646,6 @@
 									</CardContent>
 								</Card>
 							</div>
-
 							{/* Verified Users Table */}
 							<Card>
 								<CardHeader>
@@ -2280,13 +2335,7 @@
 																						// If it's already a Date object
 																						if (lastUpdated instanceof Date) {
 																							return lastUpdated.toLocaleDateString(
-																								"id-ID",
-																								{
-																									day: "numeric",
-																									month: "short",
-																									hour: "2-digit",
-																									minute: "2-digit",
-																								}
+																								"id-ID"
 																							);
 																						}
 
@@ -2407,18 +2456,23 @@
 																					const date = new Date(startDate);
 																					date.setDate(startDate.getDate() + i);
 																					const dateStr = formatDateUTC7(date);
-																					dates.push({
-																						date,
-																						isCurrentMonth:
-																							date.getMonth() === month,
-																						isToday:
-																							date.toDateString() ===
-																							today.toDateString(),
-																						isAvailable:
-																							availableDates.includes(dateStr),
-																						isBooked:
-																							bookedDates.includes(dateStr),
-																					});
+
+																					// Only include dates from the current month
+																					if (date.getMonth() === month) {
+																						dates.push({
+																							date,
+																							isCurrentMonth: true,
+																							isToday:
+																								date.toDateString() ===
+																								today.toDateString(),
+																							isAvailable:
+																								availableDates.includes(
+																									dateStr
+																								),
+																							isBooked:
+																								bookedDates.includes(dateStr),
+																						});
+																					}
 																				}
 
 																				return dates;
@@ -2484,11 +2538,9 @@
 																										<div
 																											key={index}
 																											className={`
-                                                      p-2 text-center min-h-[40px] flex items-center justify-center transition-all duration-500
+                                                      p-2 text-center min-h-[40px] flex items-center justify-center transition-all duration-200
                                                       ${
-																												!isCurrentMonth
-																													? "text-gray-300"
-																													: isBooked
+																												isBooked
 																													? "bg-red-100 border border-red-300 text-red-800 rounded"
 																													: isAvailable
 																													? "bg-green-100 border border-green-300 text-green-800 rounded"
@@ -2512,14 +2564,12 @@
 																													{date.getDate()}
 																												</div>
 																												{isAvailable &&
-																													isCurrentMonth &&
 																													!isBooked && (
 																														<div className="w-1 h-1 bg-green-500 rounded-full mx-auto mt-1"></div>
 																													)}
-																												{isBooked &&
-																													isCurrentMonth && (
-																														<div className="w-1 h-1 bg-red-500 rounded-full mx-auto mt-1"></div>
-																													)}
+																												{isBooked && (
+																													<div className="w-1 h-1 bg-red-500 rounded-full mx-auto mt-1"></div>
+																												)}
 																											</div>
 																										</div>
 																									)
@@ -2566,9 +2616,7 @@
 																											className={`
                                                       p-2 text-center min-h-[40px] flex items-center justify-center transition-all duration-200
                                                       ${
-																												!isCurrentMonth
-																													? "text-gray-300"
-																													: isBooked
+																												isBooked
 																													? "bg-red-100 border border-red-300 text-red-800 rounded"
 																													: isAvailable
 																													? "bg-green-100 border border-green-300 text-green-800 rounded"
@@ -2592,14 +2640,12 @@
 																													{date.getDate()}
 																												</div>
 																												{isAvailable &&
-																													isCurrentMonth &&
 																													!isBooked && (
 																														<div className="w-1 h-1 bg-green-500 rounded-full mx-auto mt-1"></div>
 																													)}
-																												{isBooked &&
-																													isCurrentMonth && (
-																														<div className="w-1 h-1 bg-red-500 rounded-full mx-auto mt-1"></div>
-																													)}
+																												{isBooked && (
+																													<div className="w-1 h-1 bg-red-500 rounded-full mx-auto mt-1"></div>
+																												)}
 																											</div>
 																										</div>
 																									)
@@ -3212,7 +3258,7 @@
 								{/* Type tabs: All / Individu / Travel Agency */}
 								<Card>
 									<CardContent className="p-4">
-										<div className="flex space-x-1 bg-gray-100 p-1 rounded-lg">
+										<div className="grid grid-cols-3 gap-2">
 											<button
 												onClick={() => setClientTypeFilter("all")}
 												className={`flex-1 py-2 px-4 text-sm font-medium rounded-md transition-colors ${
@@ -3367,53 +3413,6 @@
 																		>
 																			View Details
 																		</Button>
-																		<DropdownMenu>
-																			<DropdownMenuTrigger asChild>
-																				<Button variant="outline" size="sm">
-																					<Menu className="h-4 w-4" />
-																				</Button>
-																			</DropdownMenuTrigger>
-																			<DropdownMenuContent>
-																				<DropdownMenuItem
-																					onClick={() =>
-																						updateApplicationStatus(
-																							c.id,
-																							"approved"
-																						)
-																					}
-																				>
-																					Approve
-																				</DropdownMenuItem>
-																				<DropdownMenuItem
-																					onClick={() =>
-																						updateApplicationStatus(
-																							c.id,
-																							"rejected"
-																						)
-																					}
-																				>
-																					Reject
-																				</DropdownMenuItem>
-																				<DropdownMenuItem
-																					onClick={() =>
-																						updateApplicationStatus(
-																							c.id,
-																							"pending"
-																						)
-																					}
-																				>
-																					Pending
-																				</DropdownMenuItem>
-																				<DropdownMenuItem
-																					onClick={() => {
-																						setSelectedCandidate(c);
-																						setRequestChangesModalOpen(true);
-																					}}
-																				>
-																					Request Changes
-																				</DropdownMenuItem>
-																			</DropdownMenuContent>
-																		</DropdownMenu>
 																	</div>
 																</td>
 															</tr>
@@ -3798,42 +3797,7 @@
 						<p className="text-silver-600 mb-8">
 							Create and manage translation job postings
 						</p>
-						{/* <Card>
-									<CardContent className="p-4">
-										<div className="flex space-x-1 bg-gray-100 p-1 rounded-lg">
-											<button
-												onClick={() => setStudentTypeFilter("all")}
-												className={`flex-1 py-2 px-4 text-sm font-medium rounded-md transition-colors ${
-													studentTypeFilter === "all"
-														? "bg-white text-purple-600 shadow-sm"
-														: "text-gray-600 hover:text-gray-900"
-												}`}
-											>
-												All Students
-											</button>
-											<button
-												onClick={() => setStudentTypeFilter("translator")}
-												className={`flex-1 py-2 px-4 text-sm font-medium rounded-md transition-colors ${
-													studentTypeFilter === "translator"
-														? "bg-white text-purple-600 shadow-sm"
-														: "text-gray-600 hover:text-gray-900"
-												}`}
-											>
-												Translator
-											</button>
-											<button
-												onClick={() => setStudentTypeFilter("tour_guide")}
-												className={`flex-1 py-2 px-4 text-sm font-medium rounded-md transition-colors ${
-													studentTypeFilter === "tour_guide"
-														? "bg-white text-purple-600 shadow-sm"
-														: "text-gray-600 hover:text-gray-900"
-												}`}
-											>
-												Tour Guide
-											</button>
-										</div>
-									</CardContent>
-								</Card> */}
+
 						<Tabs defaultValue="create-job" className="w-full">
 							<Card className="bg-white p-4">
 								<TabsList className="grid w-full grid-cols-3 bg-slate-100">
@@ -3844,22 +3808,33 @@
 							</Card>
 
 							<TabsContent value="create-job" className="space-y-6">
-								<StudentShowcaseForm
-									verifiedTranslators={verifiedApplications} // Pass list of verified translators
-									onJobCreated={(job: any) => {
-										toast({
-											title: "Student Showcase Created!",
-											description: `Job "${job.title}" has been created and is now visible in the marketplace.`,
-										});
-										// Refresh any job list if needed
-									}}
-								/>
+								<Card>
+									<CardHeader>
+										<CardTitle>Create Student Showcase</CardTitle>
+										<p className="text-gray-600">
+											Create a client-facing showcase for verified student
+											translators
+										</p>
+									</CardHeader>
+									<CardContent>
+										<StudentShowcaseForm
+											verifiedTranslators={verifiedApplications} // Pass list of verified translators
+											onJobCreated={(job: any) => {
+												toast({
+													title: "Student Showcase Created!",
+													description: `Job "${job.title}" has been created and is now visible in the marketplace.`,
+												});
+												// Refresh any job list if needed
+											}}
+										/>
+									</CardContent>
+								</Card>
 							</TabsContent>
 
 							<TabsContent value="manage-jobs" className="space-y-6">
 								<Card className="p-6">
 									<ConfirmedJobsManagement />
-								</Card>
+								</Card>{" "}
 							</TabsContent>
 
 							<TabsContent value="bookings" className="space-y-6">
@@ -4001,6 +3976,7 @@
 					</>
 				)}
 			</main>
+
 			{/* Request Changes Modal */}
 			<Dialog
 				open={requestChangesModalOpen}
@@ -4158,4066 +4134,4 @@
 			</Dialog>
 		</div>
 	);
-=======
-  { key: "dashboard", label: "Dashboard", icon: BarChart3 },
-  { key: "student-pool", label: "Student Pool", icon: Users },
-  { key: "recruitment", label: "Recruitment", icon: Handshake },
-  { key: "verified-users", label: "Verified Users", icon: UserCheck },
-  { key: "job-management", label: "Student Showcase", icon: Briefcase },
-  { key: "clients", label: "Clients", icon: Users },
-];
-
-export default function AdminPage() {
-  const { toast } = useToast();
-  const queryClient = useQueryClient();
-  const [activeTab, setActiveTab] = useState("dashboard");
-  const [sidebarOpen, setSidebarOpen] = useState(true);
-  const [selectedStudent, setSelectedStudent] = useState<any>(null);
-  const [selectedClient, setSelectedClient] = useState<any>(null);
-  const [bookedDates, setBookedDates] = useState<string[]>([]);
-  const [searchQuery, setSearchQuery] = useState("");
-  const [clientSearchQuery, setClientSearchQuery] = useState("");
-  const [statusFilter, setStatusFilter] = useState("all");
-  const [clientStatusFilter, setClientStatusFilter] = useState("all");
-  const [studentTypeFilter, setStudentTypeFilter] = useState("all"); // New state for student type filtering
-  const [clientTypeFilter, setClientTypeFilter] = useState("all");
-  const [showVerifiedUsers, setShowVerifiedUsers] = useState(false);
-  const [interviewModalOpen, setInterviewModalOpen] = useState(false);
-  const [requestChangesModalOpen, setRequestChangesModalOpen] = useState(false);
-  const [selectedChanges, setSelectedChanges] = useState<string[]>([]);
-  const [changeMessage, setChangeMessage] = useState("");
-  const [selectedCandidate, setSelectedCandidate] = useState<any>(null);
-  const [interviewDateTime, setInterviewDateTime] = useState("");
-  const [interviewTime, setInterviewTime] = useState("");
-  const [meetLink, setMeetLink] = useState("");
-  const [selectedProject, setSelectedProject] = useState("");
-
-  // Fetch booked dates for selected student
-  useEffect(() => {
-    const fetchBookedDates = async () => {
-      if (!selectedStudent?.id) {
-        setBookedDates([]);
-        return;
-      }
-
-      try {
-        // Try to fetch from provider calendar cache first
-        const calRes = await fetch(
-          `/api/provider-calendars/${selectedStudent.id}`
-        );
-        if (calRes.ok) {
-          const calendar = await calRes.json();
-          const unavailable = Array.isArray(calendar?.unavailableDates)
-            ? calendar.unavailableDates
-            : [];
-          setBookedDates(unavailable);
-          return;
-        }
-      } catch (err) {
-        console.warn(
-          "Provider calendar fetch failed, falling back to bookings endpoint"
-        );
-      }
-
-      // Fallback: query bookings and derive booked dates
-      try {
-        const response = await fetch(
-          `/api/bookings/provider/${selectedStudent.id}`
-        );
-        if (response.ok) {
-          const bookings = await response.json();
-          const dates: string[] = [];
-          bookings.forEach((b: any) => {
-            if (Array.isArray(b.dateRange)) {
-              b.dateRange.forEach((d: string) => dates.push(d));
-            } else if (b.date) {
-              dates.push(b.date);
-            }
-          });
-          const unique = Array.from(new Set(dates));
-          setBookedDates(unique);
-        }
-      } catch (error) {
-        console.error("Error fetching booked dates:", error);
-        setBookedDates([]);
-      }
-    };
-
-    fetchBookedDates();
-  }, [selectedStudent?.id]);
-
-  // Fetch dashboard stats
-  const { data: stats } = useQuery<{
-    totalTranslators: number;
-    verifiedTranslators: number;
-    pendingApplications: number;
-    totalTransactions: number;
-  }>({
-    queryKey: ["/api/stats"],
-    queryFn: async () => {
-      const response = await fetch("/api/stats");
-      if (!response.ok) throw new Error("Failed to fetch stats");
-      return response.json();
-    },
-  });
-
-  // Fetch recent activities
-  const { data: recentActivities } = useQuery<
-    Array<{
-      id: string;
-      type: string;
-      message: string;
-      timestamp: string;
-      status: string;
-    }>
-  >({
-    queryKey: ["/api/recent-activities"],
-    queryFn: async () => {
-      const response = await fetch("/api/recent-activities");
-      if (!response.ok) throw new Error("Failed to fetch recent activities");
-      return response.json();
-    },
-  });
-
-  // Fetch all applications (for both pending and approved students)
-  const { data: allApplications, isLoading: loadingApplications } = useQuery<
-    Application[]
-  >({
-    queryKey: ["/api/applications"],
-    queryFn: async () => {
-      const response = await fetch("/api/applications");
-      if (!response.ok) throw new Error("Failed to fetch applications");
-      return response.json();
-    },
-  });
-
-  // Helper function to format dates
-  const formatDate = (
-    date: Date | string | number | null | undefined | any
-  ) => {
-    if (!date) return "-";
-
-    try {
-      let dateObj: Date;
-
-      if (date instanceof Date) {
-        dateObj = date;
-      } else if (typeof date === "string") {
-        dateObj = new Date(date);
-      } else if (typeof date === "number") {
-        // Handle Unix timestamp (seconds or milliseconds)
-        dateObj = new Date(date > 1000000000000 ? date : date * 1000);
-      } else if (typeof date === "object" && date._seconds) {
-        // Handle Firestore timestamp object
-        dateObj = new Date(date._seconds * 1000);
-      } else {
-        return "-";
-      }
-
-      if (isNaN(dateObj.getTime())) return "-";
-
-      return new Intl.DateTimeFormat("id-ID", {
-        year: "numeric",
-        month: "short",
-        day: "numeric",
-      }).format(dateObj);
-    } catch (error) {
-      console.error("Date formatting error:", error, "Input:", date);
-      return "-";
-    }
-  };
-
-  // Transform applications data for client display
-  const transformApplicationToClient = (app: Application) => {
-    console.log("🔍 Transforming client application data:", app);
-    const verificationSteps = (app as any).verificationSteps || {};
-
-    return {
-      id: app.id,
-      name: app.name,
-      email: app.email,
-      phone: app.whatsapp,
-      city: app.city,
-      intent: (app as any).intent || "individu",
-      status: app.status,
-      submittedAt: formatDate(
-        (app as any).createdAt || (app as any).submittedAt || new Date()
-      ),
-      ktpDocument: {
-        status: verificationSteps.ktpStatus || "pending",
-        url: (app as any).ktpDocument?.url || null,
-      },
-      availability: (app as any).availability || null,
-      verificationProgress: (() => {
-        if (app.status === "rejected") return 0;
-
-        // Calculate based on verification steps (50% for email, 50% for KTP)
-        const steps = verificationSteps || {};
-
-        let score = 0;
-        if (steps.emailVerified) score += 50;
-        if (steps.ktpUploaded && steps.ktpStatus === "approved") score += 50;
-
-        // Account is only "complete" (100%) when admin approves
-        if (steps.adminApproved && app.status === "approved") {
-          return 100;
-        }
-
-        return Math.min(score, 99); // Cap at 99% until admin approval
-      })(),
-      // Add additional fields for debugging
-      motivation: (app as any).motivation || "Not provided",
-    };
-  };
-
-  // Derived lists with transformation
-  const clientList = (allApplications || [])
-    .filter(
-      (app: any) => app.intent === "individu" || app.intent === "travel_agency"
-    )
-    .map(transformApplicationToClient);
-  const studentList = (allApplications || []).filter(
-    (app: any) => app.intent !== "individu" && app.intent !== "travel_agency"
-  );
-
-  // Filter applications by status
-  const pendingApplications =
-    allApplications?.filter((app) => app.status === "pending") || [];
-  const approvedApplications =
-    allApplications?.filter((app) => app.status === "approved") || [];
-
-  // Filter for verified applications (approved + admin approved)
-  const verifiedApplications =
-    allApplications?.filter((app) => {
-      const verificationSteps = (app as any).verificationSteps || {};
-      return (
-        app.status === "approved" && verificationSteps.adminApproved === true
-      );
-    }) || [];
-
-  // Update application status mutation
-  const updateStatusMutation = useMutation({
-    mutationFn: async ({ id, status }: { id: string; status: string }) => {
-      return apiRequest("PATCH", `/api/applications/${id}/status`, { status });
-    },
-    onSuccess: (_, { status }) => {
-      toast({
-        title: "Status Updated",
-        description: `Application ${
-          status === "approved" ? "approved" : "rejected"
-        } successfully.`,
-      });
-      queryClient.invalidateQueries({ queryKey: ["/api/applications"] });
-      queryClient.invalidateQueries({ queryKey: ["/api/stats"] });
-    },
-    onError: () => {
-      toast({
-        title: "Error",
-        description: "Failed to update application status.",
-        variant: "destructive",
-      });
-    },
-  });
-
-  const handleApprove = (id: string) => {
-    updateStatusMutation.mutate({ id, status: "approved" });
-  };
-
-  const handleReject = (id: string) => {
-    updateStatusMutation.mutate({ id, status: "rejected" });
-  };
-
-  // Reuse update status for clients list
-  const updateApplicationStatus = (
-    id: string,
-    status: "approved" | "rejected" | "pending"
-  ) => {
-    updateStatusMutation.mutate({ id, status });
-  };
-
-  // Document verification mutation
-  const updateDocumentMutation = useMutation({
-    mutationFn: async ({
-      studentId,
-      documentType,
-      status,
-      adminNotes,
-    }: {
-      studentId: string;
-      documentType: string;
-      status: string;
-      adminNotes?: string;
-    }) => {
-      console.log("📡 API Request:", { studentId, documentType, status });
-      const response = await apiRequest(
-        "PATCH",
-        `/api/applications/${studentId}/documents/${documentType}/status`,
-        {
-          status,
-          adminNotes,
-        }
-      );
-      console.log("✅ API Response:", response);
-      return response;
-    },
-    onSuccess: (data, { studentId, documentType, status }) => {
-      console.log("🎉 Update successful:", { studentId, documentType, status });
-      toast({
-        title: "Document Status Updated",
-        description: `${documentType} document marked as ${status}`,
-      });
-
-      // Refresh all application data
-      queryClient.invalidateQueries({ queryKey: ["/api/applications"] });
-
-      // Update the selected student in the UI immediately
-      if (selectedStudent && selectedStudent.id === studentId) {
-        const updatedStudent = { ...selectedStudent };
-        if (documentType === "hsk") {
-          updatedStudent.hskCertificate.status = status;
-        } else if (documentType === "studentId") {
-          updatedStudent.studentIdCard.status = status;
-        } else if (documentType === "cv") {
-          // Ensure cvDocument exists before updating its status
-          if (!updatedStudent.cvDocument) {
-            updatedStudent.cvDocument = { status: "pending", url: null };
-          }
-          updatedStudent.cvDocument.status = status;
-        }
-
-        // Recalculate verification progress
-        const emailVerified = true; // Assuming email is always verified at this point
-        const hskApproved = updatedStudent.hskCertificate.status === "approved";
-        const studentIdApproved =
-          updatedStudent.studentIdCard.status === "approved";
-        const cvApproved = updatedStudent.cvDocument?.status === "approved";
-
-        let completedSteps = 0;
-        if (emailVerified) completedSteps++;
-        if (hskApproved) completedSteps++;
-        if (studentIdApproved) completedSteps++;
-        if (cvApproved) completedSteps++;
-
-        updatedStudent.verificationProgress = Math.round(
-          (completedSteps / 4) * 100
-        );
-
-        setSelectedStudent(updatedStudent);
-      }
-
-      // Update the selected client in the UI immediately
-      if (selectedClient && selectedClient.id === studentId) {
-        const updatedClient = { ...selectedClient };
-        if (documentType === "ktp") {
-          // Ensure ktpDocument exists before updating its status
-          if (!updatedClient.ktpDocument) {
-            updatedClient.ktpDocument = { status: "pending", url: null };
-          }
-          updatedClient.ktpDocument.status = status;
-        }
-
-        // Recalculate verification progress for clients
-        const emailVerified = true; // Assuming email is always verified at this point
-        const ktpApproved = updatedClient.ktpDocument?.status === "approved";
-
-        let completedSteps = 0;
-        if (emailVerified) completedSteps++;
-        if (ktpApproved) completedSteps++;
-
-        updatedClient.verificationProgress = Math.round(
-          (completedSteps / 2) * 100
-        );
-
-        setSelectedClient(updatedClient);
-      }
-    },
-    onError: (error) => {
-      console.error("❌ Update failed:", error);
-      toast({
-        title: "Error",
-        description: "Failed to update document status.",
-        variant: "destructive",
-      });
-    },
-  });
-
-  // Request changes mutation
-  const requestChangesMutation = useMutation({
-    mutationFn: async ({
-      studentId,
-      changes,
-      message,
-    }: {
-      studentId: string;
-      changes: string[];
-      message?: string;
-    }) => {
-      console.log("📡 Requesting changes:", { studentId, changes, message });
-      const response = await apiRequest(
-        "PATCH",
-        `/api/applications/${studentId}/request-changes`,
-        {
-          changes,
-          message,
-        }
-      );
-      console.log("✅ Changes requested:", response);
-      return response;
-    },
-    onSuccess: (data, { studentId, changes }) => {
-      console.log("🎉 Changes requested successfully:", { studentId, changes });
-      toast({
-        title: "Changes Requested",
-        description: `Requested changes for ${changes.join(" and ")}`,
-      });
-
-      // Close modal and reset form
-      setRequestChangesModalOpen(false);
-      setSelectedChanges([]);
-      setChangeMessage("");
-
-      // Refresh all application data
-      queryClient.invalidateQueries({ queryKey: ["/api/applications"] });
-    },
-    onError: (error) => {
-      console.error("❌ Request changes failed:", error);
-      toast({
-        title: "Error",
-        description: "Failed to request changes.",
-        variant: "destructive",
-      });
-    },
-  });
-
-  // Helper function to safely display progress values
-  const safeProgress = (progress: number | undefined | null): number => {
-    if (
-      progress === undefined ||
-      progress === null ||
-      isNaN(Number(progress))
-    ) {
-      return 0;
-    }
-    return Number(progress);
-  };
-
-  const getServiceLabel = (service: string) => {
-    const labels: { [key: string]: string } = {
-      translator: "Penerjemah",
-      tour_guide: "Tour Guide",
-      business_interpreter: "Interpretasi Bisnis",
-      document_translation: "Terjemahan Dokumen",
-      medical_companion: "Pendamping Medis",
-      education_consultant: "Konsultan Pendidikan",
-    };
-    return labels[service] || service;
-  };
-
-  const getStatusBadge = (status: string) => {
-    switch (status) {
-      case "pending":
-        return (
-          <Badge
-            variant="outline"
-            className="bg-yellow-50 text-yellow-700 border-yellow-200"
-          >
-            Pending
-          </Badge>
-        );
-      case "approved":
-        return <Badge className="bg-green-100 text-green-800">Approved</Badge>;
-      case "rejected":
-        return <Badge variant="destructive">Rejected</Badge>;
-      case "needs_changes":
-        return (
-          <Badge
-            variant="outline"
-            className="bg-orange-50 text-orange-700 border-orange-200"
-          >
-            Needs Changes
-          </Badge>
-        );
-      default:
-        return <Badge variant="secondary">{status}</Badge>;
-    }
-  };
-
-  const getDocumentStatus = (status: string) => {
-    switch (status) {
-      case "approved":
-        return <CheckCircle2 className="h-4 w-4 text-green-600" />;
-      case "rejected":
-        return <XCircle className="h-4 w-4 text-red-600" />;
-      case "needs_changes":
-        return <AlertCircle className="h-4 w-4 text-orange-600" />;
-      default:
-        return <Clock className="h-4 w-4 text-gray-400" />;
-    }
-  };
-
-  const getDocumentAvailability = (
-    url: string | null,
-    uploaded: boolean = false
-  ) => {
-    if (url || uploaded) {
-      return <CheckCircle className="h-3 w-3 text-green-600 mr-1" />;
-    }
-    return <XCircle className="h-3 w-3 text-red-600 mr-1" />;
-  };
-
-  // Transform applications data for student pool display
-  const transformApplicationToStudent = (app: Application) => {
-    console.log("🔍 Transforming application data:", app);
-    const questionnaireData = (app as any).questionnaireData || {};
-    const verificationSteps = (app as any).verificationSteps || {};
-
-    return {
-      id: app.id,
-      name: app.name,
-      email: app.email,
-      studentId: (app as any).studentId || "N/A",
-      university: (app as any).university || "Not specified",
-      phone: app.whatsapp,
-      city: app.city,
-      pricePerDay: app.pricePerDay,
-      languages:
-        questionnaireData.fluentLanguages ||
-        (app as any).fluentLanguages ||
-        (app as any).languages ||
-        [],
-      availabilityText: questionnaireData.availability || "Not specified",
-      specializations:
-        questionnaireData.specializations || (app as any).specializations || [],
-      status: app.status,
-      submittedAt: formatDate(
-        (app as any).createdAt || (app as any).submittedAt || new Date()
-      ),
-      hskCertificate: {
-        status: verificationSteps.hskStatus || "pending",
-        url: (app as any).hskCertificate || null,
-      },
-      studentIdCard: {
-        status: verificationSteps.studentIdStatus || "pending",
-        url: (app as any).studentIdDocument || null,
-      },
-      cvDocument: {
-        status: verificationSteps.cvStatus || "pending",
-        url: (app as any).cvDocument || null,
-      },
-      availability: (app as any).availability || null,
-      verificationProgress: (() => {
-        const completenessScore = (app as any).completenessScore;
-        // If completenessScore exists and is a valid number, use it
-        if (
-          completenessScore !== undefined &&
-          completenessScore !== null &&
-          !isNaN(Number(completenessScore))
-        ) {
-          return Number(completenessScore);
-        }
-
-        // Calculate based on new point system (admin approval required for 100%)
-        if (app.status === "rejected") return 0;
-
-        // Calculate based on verification steps using new point system
-        const steps = verificationSteps || {};
-
-        const points = {
-          emailVerified: 25,
-          studentIdUploaded: 20,
-          hskUploaded: 25,
-          cvUploaded: 20,
-          introVideoUploaded: 10,
-        };
-
-        let score = 0;
-        if (steps.emailVerified) score += points.emailVerified;
-        if (steps.studentIdUploaded || (app as any).studentIdDocument)
-          score += points.studentIdUploaded;
-        if (steps.hskUploaded || (app as any).hskCertificate)
-          score += points.hskUploaded;
-        if (steps.cvUploaded || (app as any).cvDocument)
-          score += points.cvUploaded;
-        if ((app as any).introVideo) score += points.introVideoUploaded;
-
-        // Account is only "complete" (100%) when admin approves
-        if (steps.adminApproved && app.status === "approved") {
-          return 100;
-        }
-
-        return Math.min(score, 99); // Cap at 99% until admin approval
-      })(),
-      // Add additional fields for debugging
-      experience: questionnaireData.experience || app.experience,
-      motivation:
-        questionnaireData.motivation ||
-        (app as any).motivation ||
-        "Not provided",
-      expectedGraduation: (app as any).expectedGraduation || "Not provided",
-      intent: (app as any).intent || "translator", // Add intent field for filtering
-      introVideo: (app as any).introVideo || null, // Add introVideo field for video viewing
-    };
-  };
-
-  // Transform approved applications for recruitment pipeline
-  const transformApplicationToCandidate = (app: Application) => {
-    const questionnaireData = (app as any).questionnaireData || {};
-
-    // Debug logging to see what data we're getting
-    console.log("🔍 Transforming candidate:", app.name, {
-      originalFinalStatus: (app as any).finalStatus,
-      originalRecruitmentStatus: (app as any).recruitmentStatus,
-      hasData: !!(app as any).finalStatus && !!(app as any).recruitmentStatus,
-    });
-
-    return {
-      id: app.id,
-      name: app.name,
-      email: app.email,
-      studentId: (app as any).studentId || "N/A",
-      university: (app as any).university || "Not specified",
-      phone: app.whatsapp,
-      hskLevel: (app as any).hskLevel || "Not set", // Get from application object
-      specializations:
-        questionnaireData.specializations || Array.isArray(app.services)
-          ? app.services
-          : [app.intent || "translator"],
-      experience: questionnaireData.experience || app.experience,
-      rating: 0, // Default rating
-      completedProjects: 0, // Default
-      recruitmentStatus: (app as any).recruitmentStatus || "pending",
-      approvedAt: formatDate((app as any).createdAt || new Date()),
-      interviewScheduled: null,
-      finalStatus: (app as any).finalStatus || "pending",
-      introVideo: (app as any).introVideo || null, // Add introVideo field for video viewing
-      intent: (app as any).intent || "translator", // Add intent field for candidate type
-    };
-  };
-
-  // Get transformed data (exclude clients from student pool)
-  const studentsData = (allApplications || [])
-    .filter(
-      (app: any) => app.intent !== "individu" && app.intent !== "travel_agency"
-    )
-    .map(transformApplicationToStudent);
-  const recruitmentCandidates =
-    approvedApplications?.map(transformApplicationToCandidate) || [];
-
-  const getRecruitmentStatusBadge = (status: string) => {
-    switch (status) {
-      case "pending":
-        return (
-          <Badge
-            variant="outline"
-            className="bg-blue-50 text-blue-700 border-blue-200"
-          >
-            Menunggu Review
-          </Badge>
-        );
-      case "approved":
-        return <Badge className="bg-green-100 text-green-800">Diterima</Badge>;
-      case "rejected":
-        return <Badge variant="destructive">Ditolak</Badge>;
-      default:
-        return <Badge variant="secondary">{status}</Badge>;
-    }
-  };
-
-  // Helper functions for recent activities
-  const getActivityTitle = (type: string) => {
-    switch (type) {
-      case "registration":
-        return "Pendaftaran Baru";
-      case "email_verified":
-        return "Email Diverifikasi";
-      case "verification":
-        return "Verifikasi Selesai";
-      case "approval":
-        return "Disetujui & Diverifikasi";
-      case "rejection":
-        return "Ditolak";
-      default:
-        return "Aktivitas";
-    }
-  };
-
-  const getActivityBadge = (status: string) => {
-    switch (status) {
-      case "new":
-        return <Badge variant="secondary">Baru</Badge>;
-      case "progress":
-        return (
-          <Badge
-            variant="outline"
-            className="bg-blue-50 text-blue-700 border-blue-200"
-          >
-            Progress
-          </Badge>
-        );
-      case "verified":
-        return (
-          <Badge
-            variant="outline"
-            className="bg-purple-50 text-purple-700 border-purple-200"
-          >
-            Terverifikasi
-          </Badge>
-        );
-      case "approved":
-        return <Badge className="bg-green-100 text-green-800">Disetujui</Badge>;
-      case "rejected":
-        return <Badge variant="destructive">Ditolak</Badge>;
-      default:
-        return <Badge variant="secondary">{status}</Badge>;
-    }
-  };
-
-  const getFinalStatusBadge = (status: string) => {
-    switch (status) {
-      case "approved":
-        return <Badge className="bg-green-100 text-green-800">Approved</Badge>;
-      case "rejected":
-        return <Badge variant="destructive">Rejected</Badge>;
-      case "pending":
-        return (
-          <Badge
-            variant="outline"
-            className="bg-yellow-50 text-yellow-700 border-yellow-200"
-          >
-            Menunggu
-          </Badge>
-        );
-      default:
-        return <Badge variant="secondary">{status}</Badge>;
-    }
-  };
-
-  const updateDocumentStatus = (
-    studentId: string,
-    document: string,
-    status: string
-  ) => {
-    // Map document names to API types
-    const documentTypeMap: { [key: string]: string } = {
-      "HSK Certificate": "hsk",
-      "Student ID Card": "studentId",
-      "CV/Resume": "cv",
-      "KTP Document": "ktp",
-    };
-
-    const documentType = documentTypeMap[document];
-    if (!documentType) {
-      toast({
-        title: "Error",
-        description: "Invalid document type",
-        variant: "destructive",
-      });
-      return;
-    }
-
-    console.log("🔄 Updating document status:", {
-      studentId,
-      documentType,
-      status,
-    });
-    updateDocumentMutation.mutate({ studentId, documentType, status });
-  };
-
-  const updateHskLevel = async (studentId: string, hskLevel: string) => {
-    try {
-      const response = await fetch(`/api/applications/${studentId}`, {
-        method: "PATCH",
-        headers: {
-          "Content-Type": "application/json",
-        },
-        body: JSON.stringify({ hskLevel }),
-      });
-
-      if (!response.ok) throw new Error("Failed to update HSK level");
-
-      // Update local state
-      setSelectedStudent((prev: any) => ({
-        ...prev,
-        hskLevel: hskLevel,
-      }));
-
-      toast({
-        title: "HSK Level Updated",
-        description: `HSK level set to ${hskLevel}`,
-      });
-
-      // Refresh the student data
-      queryClient.invalidateQueries({ queryKey: ["/api/applications"] });
-      queryClient.invalidateQueries({
-        queryKey: ["/api/applications/verified"],
-      });
-    } catch (error) {
-      toast({
-        title: "Error",
-        description: "Failed to update HSK level",
-        variant: "destructive",
-      });
-    }
-  };
-
-  const updateStudentStatus = (studentId: string, status: string) => {
-    updateStatusMutation.mutate({ id: studentId, status });
-  };
-
-  const updateRecruitmentStatus = async (
-    candidateId: string,
-    status: string
-  ) => {
-    console.log("🔥 updateRecruitmentStatus called:", { candidateId, status });
-    try {
-      const response = await fetch(
-        `/api/applications/${candidateId}/recruitment-status`,
-        {
-          method: "PATCH",
-          headers: {
-            "Content-Type": "application/json",
-          },
-          body: JSON.stringify({ recruitmentStatus: status }),
-        }
-      );
-
-      console.log("🔥 Response status:", response.status);
-
-      if (!response.ok) {
-        const errorText = await response.text();
-        console.error("🔥 Response error:", errorText);
-        throw new Error("Failed to update recruitment status");
-      }
-
-      const result = await response.json();
-      console.log("🔥 Update successful:", result);
-
-      // If approved, also update the main application status for verified users
-      if (status === "approved") {
-        console.log("🔥 Updating main application status to approved...");
-        await fetch(`/api/applications/${candidateId}/status`, {
-          method: "PATCH",
-          headers: {
-            "Content-Type": "application/json",
-          },
-          body: JSON.stringify({ status: "approved" }),
-        });
-      }
-
-      // Refresh the data
-      queryClient.invalidateQueries({ queryKey: ["/api/applications"] });
-
-      toast({
-        title:
-          status === "approved" ? "Candidate Accepted" : "Candidate Rejected",
-        description:
-          status === "approved"
-            ? "Candidate has been accepted and added to verified users."
-            : "Candidate has been rejected.",
-        variant: status === "approved" ? "default" : "destructive",
-      });
-    } catch (error: any) {
-      console.error("🔥 Error updating recruitment status:", error);
-      toast({
-        title: "Error",
-        description:
-          "Failed to update recruitment status: " +
-          (error.message || "Unknown error"),
-        variant: "destructive",
-      });
-    }
-  };
-
-  const scheduleInterview = (candidateId: string, date: string) => {
-    toast({
-      title: "Interview Scheduled",
-      description: `Interview scheduled for ${date}`,
-    });
-  };
-
-  // Fetch verified users
-  // Get verified users from recruitment candidates who are approved
-  const verifiedUsers = recruitmentCandidates
-    .filter((candidate: any) => candidate.recruitmentStatus === "approved")
-    .map((candidate: any) => ({
-      ...candidate,
-      // Ensure all needed fields are present for the verified users table
-      whatsapp: candidate.phone,
-      rating: candidate.rating || 0,
-    }));
-
-  // Revoke verification for a user
-  const revokeVerification = async (userId: string, userName: string) => {
-    try {
-      const response = await fetch(
-        `/api/applications/${userId}/revoke-verification`,
-        {
-          method: "PATCH",
-          headers: {
-            "Content-Type": "application/json",
-          },
-        }
-      );
-
-      if (!response.ok) throw new Error("Failed to revoke verification");
-
-      // User verification revoked - they will automatically be removed from verified users      // Invalidate queries to refresh data
-      queryClient.invalidateQueries({ queryKey: ["/api/applications"] });
-      queryClient.invalidateQueries({
-        queryKey: ["/api/applications/verified"],
-      });
-      queryClient.invalidateQueries({ queryKey: ["/api/stats"] });
-
-      toast({
-        title: "Verification Revoked",
-        description: `${userName}'s verification has been revoked successfully`,
-      });
-    } catch (error) {
-      toast({
-        title: "Error",
-        description: "Failed to revoke verification",
-        variant: "destructive",
-      });
-    }
-  };
-
-  // Verified users are automatically computed from approved recruitment candidates
-  useEffect(() => {
-    // No need to fetch verified users separately - they're computed from recruitment data
-  }, [activeTab]);
-
-  const viewDocument = (url: string | null, documentType: string) => {
-    if (!url) {
-      toast({
-        title: "Document Not Available",
-        description: `${documentType} has not been uploaded yet.`,
-        variant: "destructive",
-      });
-      return;
-    }
-
-    // Open document in new tab
-    window.open(url, "_blank");
-  };
-
-  const viewUserProfile = (user: any) => {
-    // Find the full application data for this user
-    const fullApplication = allApplications?.find((app) => app.id === user.id);
-
-    if (fullApplication) {
-      // Transform the application to student format
-      const studentData = transformApplicationToStudent(fullApplication);
-
-      // Set the selected student and switch to student pool tab
-      setSelectedStudent(studentData);
-      setActiveTab("student-pool");
-    } else {
-      // If not found in applications, try to create student data from available user data
-      const studentData = {
-        ...user,
-        // Ensure we have all the required fields for the student detail view
-        hskCertificate: {
-          status: "approved", // Since they're verified
-          url: user.hskCertificate || null,
-        },
-        studentIdCard: {
-          status: "approved", // Since they're verified
-          url: user.studentIdDocument || null,
-        },
-        verificationProgress: 100, // Since they're verified
-        submittedAt: formatDate(
-          user.createdAt || user.approvedAt || new Date()
-        ),
-        languages: user.questionnaireData?.fluentLanguages || [],
-        specializations: user.questionnaireData?.specializations || [],
-        availability: user.questionnaireData?.availability || "Not specified",
-        motivation:
-          user.questionnaireData?.motivation ||
-          user.motivation ||
-          "Not provided",
-        expectedGraduation: user.expectedGraduation || "Not provided",
-        intent: user.intent || "translator",
-      };
-
-      setSelectedStudent(studentData);
-      setActiveTab("student-pool");
-    }
-  };
-
-  // Helper function to get current date in UTC+7 (same as other calendar components)
-  const getCurrentDateUTC7 = () => {
-    const now = new Date();
-    // If we're already in UTC+7 timezone, just return the current date
-    // If we need to convert from a different timezone, we should use proper timezone conversion
-    // For now, let's use the local date to avoid the offset issue
-    return new Date(now.getFullYear(), now.getMonth(), now.getDate());
-  };
-
-  // Handle view translator profile from jobs management
-  useEffect(() => {
-    const handleViewTranslatorProfile = (event: CustomEvent) => {
-      const { translatorId } = event.detail;
-
-      // Find the translator in applications
-      const translatorApp = allApplications?.find(
-        (app) => app.id === translatorId
-      );
-
-      if (translatorApp) {
-        // Transform the application to student format
-        const studentData = transformApplicationToStudent(translatorApp);
-
-        // Set the selected student and switch to student pool tab
-        setSelectedStudent(studentData);
-        setActiveTab("student-pool");
-
-        // Clear the sessionStorage
-        sessionStorage.removeItem("viewTranslatorProfile");
-      }
-    };
-
-    // Add event listener
-    window.addEventListener(
-      "viewTranslatorProfile",
-      handleViewTranslatorProfile as EventListener
-    );
-
-    // Check if there's a pending view profile request on component mount
-    const pendingTranslatorId = sessionStorage.getItem("viewTranslatorProfile");
-    if (pendingTranslatorId) {
-      const translatorApp = allApplications?.find(
-        (app) => app.id === pendingTranslatorId
-      );
-      if (translatorApp) {
-        const studentData = transformApplicationToStudent(translatorApp);
-        setSelectedStudent(studentData);
-        setActiveTab("student-pool");
-        sessionStorage.removeItem("viewTranslatorProfile");
-      }
-    }
-
-    // Cleanup
-    return () => {
-      window.removeEventListener(
-        "viewTranslatorProfile",
-        handleViewTranslatorProfile as EventListener
-      );
-    };
-  }, [allApplications]);
-
-  // Helper function to format date to YYYY-MM-DD in UTC+7
-  const formatDateUTC7 = (date: Date) => {
-    // Use local date formatting to avoid timezone offset issues
-    const year = date.getFullYear();
-    const month = String(date.getMonth() + 1).padStart(2, "0");
-    const day = String(date.getDate()).padStart(2, "0");
-    return `${year}-${month}-${day}`;
-  };
-
-  return (
-    <div className="min-h-screen bg-gray-50 flex">
-      {/* Sidebar */}
-      <aside
-        className={`bg-white border-r border-gray-200 w-64 flex-shrink-0 flex flex-col transition-all duration-200 ${
-          sidebarOpen ? "" : "hidden md:flex"
-        }`}
-      >
-        <div className="flex items-center justify-between px-6 py-4 border-b">
-          <span className="font-bold text-navy-800 text-lg">Admin Panel</span>
-          <button className="md:hidden" onClick={() => setSidebarOpen(false)}>
-            <Menu className="h-5 w-5 text-gray-500" />
-          </button>
-        </div>
-        <nav className="flex-1 py-6">
-          {SIDEBAR_ITEMS.map((item) => (
-            <button
-              key={item.key}
-              className={`w-full flex items-center gap-3 px-6 py-3 rounded-lg mb-2 font-medium transition-all duration-150 text-left hover:bg-navy-50 ${
-                activeTab === item.key
-                  ? "bg-navy-100 text-navy-800"
-                  : "text-gray-700"
-              }`}
-              onClick={() => setActiveTab(item.key)}
-            >
-              <item.icon className="h-5 w-5" />
-              {item.label}
-            </button>
-          ))}
-        </nav>
-      </aside>
-      {/* Main Content */}
-      <main className="flex-1 px-4 sm:px-8 py-8">
-        {/* Mobile sidebar toggle */}
-        <div className="md:hidden mb-4">
-          <Button
-            variant="outline"
-            size="sm"
-            onClick={() => setSidebarOpen(true)}
-          >
-            <Menu className="h-5 w-5 mr-2" /> Menu
-          </Button>
-        </div>
-        {activeTab === "recruitment" && (
-          <div className="space-y-6">
-            <div className="flex items-center justify-between">
-              <div>
-                <h1 className="text-3xl font-bold text-navy-800">
-                  Recruitment Dashboard
-                </h1>
-                <p className="text-gray-600">
-                  Manage approved students for final recruitment
-                </p>
-              </div>
-              <Button variant="outline" className="flex items-center gap-2">
-                <Download className="h-4 w-4" />
-                Export Candidates
-              </Button>
-            </div>
-
-            {/* Recruitment Stats */}
-            <div className="grid grid-cols-1 md:grid-cols-4 gap-6">
-              <Card>
-                <CardContent className="p-6">
-                  <div className="flex items-center">
-                    <div className="p-2 bg-blue-100 rounded-lg">
-                      <Users className="h-6 w-6 text-blue-600" />
-                    </div>
-                    <div className="ml-4">
-                      <p className="text-sm text-gray-600">Total Candidates</p>
-                      <p className="text-2xl font-bold text-navy-800">
-                        {recruitmentCandidates.length}
-                      </p>
-                    </div>
-                  </div>
-                </CardContent>
-              </Card>
-
-              <Card>
-                <CardContent className="p-6">
-                  <div className="flex items-center">
-                    <div className="p-2 bg-purple-100 rounded-lg">
-                      <MessageSquare className="h-6 w-6 text-purple-600" />
-                    </div>
-                    <div className="ml-4">
-                      <p className="text-sm text-gray-600">Pending Reviews</p>
-                      <p className="text-2xl font-bold text-navy-800">
-                        {
-                          recruitmentCandidates.filter(
-                            (c: any) => c.recruitmentStatus === "pending"
-                          ).length
-                        }
-                      </p>
-                    </div>
-                  </div>
-                </CardContent>
-              </Card>
-
-              <Card>
-                <CardContent className="p-6">
-                  <div className="flex items-center">
-                    <div className="p-2 bg-green-100 rounded-lg">
-                      <CheckCircle className="h-6 w-6 text-green-600" />
-                    </div>
-                    <div className="ml-4">
-                      <p className="text-sm text-gray-600">Approved</p>
-                      <p className="text-2xl font-bold text-navy-800">
-                        {
-                          recruitmentCandidates.filter(
-                            (c: any) => c.finalStatus === "approved"
-                          ).length
-                        }
-                      </p>
-                    </div>
-                  </div>
-                </CardContent>
-              </Card>
-
-              <Card>
-                <CardContent className="p-6">
-                  <div className="flex items-center">
-                    <div className="p-2 bg-yellow-100 rounded-lg">
-                      <Clock className="h-6 w-6 text-yellow-600" />
-                    </div>
-                    <div className="ml-4">
-                      <p className="text-sm text-gray-600">Awaiting Decision</p>
-                      <p className="text-2xl font-bold text-navy-800">
-                        {
-                          recruitmentCandidates.filter(
-                            (c: any) => c.finalStatus === "pending"
-                          ).length
-                        }
-                      </p>
-                    </div>
-                  </div>
-                </CardContent>
-              </Card>
-            </div>
-
-            {/* Recruitment Pipeline */}
-            <Card>
-              <CardHeader>
-                <CardTitle>Recruitment Pipeline</CardTitle>
-              </CardHeader>
-              <CardContent>
-                <Tabs defaultValue="all" className="space-y-4">
-                  <TabsList>
-                    <TabsTrigger value="all">All Candidates</TabsTrigger>
-                    <TabsTrigger value="pending">Pending Review</TabsTrigger>
-                    <TabsTrigger value="accepted">Accepted</TabsTrigger>
-                    <TabsTrigger value="rejected">Rejected</TabsTrigger>
-                  </TabsList>
-
-                  <TabsContent value="all" className="space-y-4">
-                    <div className="overflow-x-auto">
-                      <table className="min-w-full divide-y divide-gray-200">
-                        <thead className="bg-gray-50">
-                          <tr>
-                            <th className="px-6 py-3 text-left text-xs font-medium text-gray-500 uppercase tracking-wider">
-                              Name
-                            </th>
-                            <th className="px-6 py-3 text-left text-xs font-medium text-gray-500 uppercase tracking-wider">
-                              University
-                            </th>
-                            <th className="px-6 py-3 text-left text-xs font-medium text-gray-500 uppercase tracking-wider">
-                              Type
-                            </th>
-                            <th className="px-6 py-3 text-left text-xs font-medium text-gray-500 uppercase tracking-wider">
-                              Status
-                            </th>
-                            <th className="px-6 py-3 text-left text-xs font-medium text-gray-500 uppercase tracking-wider">
-                              Reviewed At
-                            </th>
-                            <th className="px-6 py-3 text-left text-xs font-medium text-gray-500 uppercase tracking-wider">
-                              Video
-                            </th>
-                          </tr>
-                        </thead>
-                        <tbody className="bg-white divide-y divide-gray-200">
-                          {recruitmentCandidates.map((candidate: any) => (
-                            <tr key={candidate.id} className="hover:bg-gray-50">
-                              <td className="px-6 py-4 whitespace-nowrap">
-                                <div className="flex items-center">
-                                  <div className="w-10 h-10 bg-navy-100 rounded-full flex items-center justify-center">
-                                    <Users className="h-5 w-5 text-navy-600" />
-                                  </div>
-                                  <div className="ml-4">
-                                    <div className="text-sm font-medium text-gray-900">
-                                      {candidate.name}
-                                    </div>
-                                    <div className="text-xs text-gray-500">
-                                      {candidate.email}
-                                    </div>
-                                  </div>
-                                </div>
-                              </td>
-                              <td className="px-6 py-4 whitespace-nowrap">
-                                <div className="text-sm text-gray-900">
-                                  {candidate.university}
-                                </div>
-                                <div className="text-xs text-gray-500">
-                                  {candidate.hskLevel}
-                                </div>
-                              </td>
-                              <td className="px-6 py-4 whitespace-nowrap">
-                                {candidate.intent === "tour_guide" ? (
-                                  <Badge
-                                    variant="outline"
-                                    className="bg-blue-50 text-blue-700 border-blue-200"
-                                  >
-                                    🗺️ Tour Guide
-                                  </Badge>
-                                ) : (
-                                  <Badge
-                                    variant="outline"
-                                    className="bg-purple-50 text-purple-700 border-purple-200"
-                                  >
-                                    🔤 Translator
-                                  </Badge>
-                                )}
-                              </td>
-                              <td className="px-6 py-4 whitespace-nowrap">
-                                {getRecruitmentStatusBadge(
-                                  candidate.recruitmentStatus
-                                )}
-                              </td>
-                              <td className="px-6 py-4 whitespace-nowrap text-sm text-gray-500">
-                                {candidate.recruitmentStatus !== "pending" ? (
-                                  candidate.approvedAt || "Unknown"
-                                ) : (
-                                  <span className="text-gray-400">
-                                    Not reviewed
-                                  </span>
-                                )}
-                              </td>
-                              <td className="px-6 py-4 whitespace-nowrap">
-                                {candidate.introVideo ? (
-                                  <Button
-                                    size="sm"
-                                    variant="outline"
-                                    onClick={() =>
-                                      window.open(
-                                        candidate.introVideo,
-                                        "_blank"
-                                      )
-                                    }
-                                  >
-                                    <Video className="h-4 w-4 mr-2" />
-                                    View
-                                  </Button>
-                                ) : (
-                                  <span className="text-xs text-gray-400">
-                                    No video
-                                  </span>
-                                )}
-                              </td>
-                            </tr>
-                          ))}
-                        </tbody>
-                      </table>
-                    </div>
-                  </TabsContent>
-
-                  <TabsContent value="pending" className="space-y-4">
-                    {recruitmentCandidates
-                      .filter((c: any) => c.recruitmentStatus === "pending")
-                      .map((candidate: any) => (
-                        <Card
-                          key={candidate.id}
-                          className="hover:shadow-lg transition-shadow"
-                        >
-                          <CardContent className="p-6">
-                            <div className="flex items-center justify-between">
-                              <div className="flex items-center space-x-4">
-                                <div className="w-16 h-16 bg-blue-100 rounded-full flex items-center justify-center">
-                                  <MessageSquare className="h-8 w-8 text-blue-600" />
-                                </div>
-                                <div>
-                                  <h3 className="font-semibold text-navy-800">
-                                    {candidate.name}
-                                  </h3>
-                                  <p className="text-sm text-gray-600">
-                                    {candidate.university}
-                                  </p>
-                                  <p className="text-sm text-blue-600">
-                                    {candidate.hskLevel} •{" "}
-                                    {candidate.experience}
-                                  </p>
-                                </div>
-                              </div>
-                              <div className="flex items-center space-x-2">
-                                {candidate.introVideo ? (
-                                  <>
-                                    <Button
-                                      className="bg-blue-600 hover:bg-blue-700"
-                                      onClick={() =>
-                                        window.open(
-                                          candidate.introVideo,
-                                          "_blank"
-                                        )
-                                      }
-                                    >
-                                      <Video className="h-4 w-4 mr-2" />
-                                      View Video
-                                    </Button>
-                                    <Button
-                                      className="bg-green-600 hover:bg-green-700"
-                                      onClick={() =>
-                                        updateRecruitmentStatus(
-                                          candidate.id,
-                                          "approved"
-                                        )
-                                      }
-                                    >
-                                      <CheckCircle className="h-4 w-4 mr-2" />
-                                      Accept
-                                    </Button>
-                                    <Button
-                                      className="bg-red-600 hover:bg-red-700"
-                                      onClick={() =>
-                                        updateRecruitmentStatus(
-                                          candidate.id,
-                                          "rejected"
-                                        )
-                                      }
-                                    >
-                                      <XCircle className="h-4 w-4 mr-2" />
-                                      Reject
-                                    </Button>
-                                  </>
-                                ) : (
-                                  <Button variant="outline" disabled>
-                                    No Video
-                                  </Button>
-                                )}
-                              </div>
-                            </div>
-                          </CardContent>
-                        </Card>
-                      ))}
-                  </TabsContent>
-
-                  <TabsContent value="accepted" className="space-y-4">
-                    {recruitmentCandidates
-                      .filter((c: any) => c.recruitmentStatus === "approved")
-                      .map((candidate: any) => (
-                        <Card
-                          key={candidate.id}
-                          className="hover:shadow-lg transition-shadow border-green-200"
-                        >
-                          <CardContent className="p-6">
-                            <div className="flex items-center justify-between">
-                              <div className="flex items-center space-x-4">
-                                <div className="w-16 h-16 bg-green-100 rounded-full flex items-center justify-center">
-                                  <CheckCircle className="h-8 w-8 text-green-600" />
-                                </div>
-                                <div>
-                                  <h3 className="font-semibold text-navy-800">
-                                    {candidate.name}
-                                  </h3>
-                                  <p className="text-sm text-gray-600">
-                                    {candidate.university}
-                                  </p>
-                                  <div className="flex items-center gap-2 mt-1">
-                                    <Badge className="bg-green-100 text-green-800">
-                                      Accepted & Verified
-                                    </Badge>
-                                    <span className="text-sm text-green-600">
-                                      {candidate.hskLevel}
-                                    </span>
-                                  </div>
-                                </div>
-                              </div>
-                              <div className="flex items-center space-x-2">
-                                <Button
-                                  size="sm"
-                                  variant="outline"
-                                  onClick={() => viewUserProfile(candidate)}
-                                  className="bg-green-50 text-green-700 border-green-200"
-                                >
-                                  View Profile
-                                </Button>
-                              </div>
-                            </div>
-                          </CardContent>
-                        </Card>
-                      ))}
-                  </TabsContent>
-
-                  <TabsContent value="rejected" className="space-y-4">
-                    {recruitmentCandidates
-                      .filter((c: any) => c.recruitmentStatus === "rejected")
-                      .map((candidate: any) => (
-                        <Card
-                          key={candidate.id}
-                          className="hover:shadow-lg transition-shadow border-red-200"
-                        >
-                          <CardContent className="p-6">
-                            <div className="flex items-center justify-between">
-                              <div className="flex items-center space-x-4">
-                                <div className="w-16 h-16 bg-red-100 rounded-full flex items-center justify-center">
-                                  <XCircle className="h-8 w-8 text-red-600" />
-                                </div>
-                                <div>
-                                  <h3 className="font-semibold text-navy-800">
-                                    {candidate.name}
-                                  </h3>
-                                  <p className="text-sm text-gray-600">
-                                    {candidate.university}
-                                  </p>
-                                  <div className="flex items-center gap-2 mt-1">
-                                    <Badge variant="destructive">
-                                      Rejected
-                                    </Badge>
-                                    <span className="text-sm text-gray-500">
-                                      HSK {candidate.hskLevel}
-                                    </span>
-                                  </div>
-                                </div>
-                              </div>
-                              <div className="flex items-center space-x-2">
-                                <Button
-                                  size="sm"
-                                  variant="outline"
-                                  onClick={() => viewUserProfile(candidate)}
-                                  className="bg-red-50 text-red-700 border-red-200"
-                                >
-                                  View Profile
-                                </Button>
-                              </div>
-                            </div>
-                          </CardContent>
-                        </Card>
-                      ))}
-                  </TabsContent>
-                </Tabs>
-              </CardContent>
-            </Card>
-          </div>
-        )}
-
-        {activeTab === "verified-users" && (
-          <div className="space-y-6">
-            <div className="flex items-center justify-between">
-              <div>
-                <h1 className="text-3xl font-bold text-navy-800">
-                  Verified Users
-                </h1>
-                <p className="text-gray-600">
-                  Manage verified and approved translators/tour guides
-                </p>
-              </div>
-              <Button variant="outline" className="flex items-center gap-2">
-                <Download className="h-4 w-4" />
-                Export Users
-              </Button>
-            </div>
-
-            {/* Verified Users Stats */}
-            <div className="grid grid-cols-1 md:grid-cols-3 gap-6">
-              <Card>
-                <CardContent className="p-6">
-                  <div className="flex items-center">
-                    <div className="p-2 bg-green-100 rounded-lg">
-                      <UserCheck className="h-8 w-8 text-green-600" />
-                    </div>
-                    <div className="ml-4">
-                      <p className="text-sm font-medium text-gray-600">
-                        Total Verified
-                      </p>
-                      <p className="text-2xl font-bold text-gray-900">
-                        {verifiedUsers.length}
-                      </p>
-                    </div>
-                  </div>
-                </CardContent>
-              </Card>
-
-              <Card>
-                <CardContent className="p-6">
-                  <div className="flex items-center">
-                    <div className="p-2 bg-blue-100 rounded-lg">
-                      <Users className="h-8 w-8 text-blue-600" />
-                    </div>
-                    <div className="ml-4">
-                      <p className="text-sm font-medium text-gray-600">
-                        Translators
-                      </p>
-                      <p className="text-2xl font-bold text-gray-900">
-                        {
-                          verifiedUsers.filter(
-                            (user: any) => user.intent === "translator"
-                          ).length
-                        }
-                      </p>
-                    </div>
-                  </div>
-                </CardContent>
-              </Card>
-
-              <Card>
-                <CardContent className="p-6">
-                  <div className="flex items-center">
-                    <div className="p-2 bg-purple-100 rounded-lg">
-                      <Handshake className="h-8 w-8 text-purple-600" />
-                    </div>
-                    <div className="ml-4">
-                      <p className="text-sm font-medium text-gray-600">
-                        Tour Guides
-                      </p>
-                      <p className="text-2xl font-bold text-gray-900">
-                        {
-                          verifiedUsers.filter(
-                            (user: any) => user.intent === "tour_guide"
-                          ).length
-                        }
-                      </p>
-                    </div>
-                  </div>
-                </CardContent>
-              </Card>
-            </div>
-
-            {/* Verified Users Table */}
-            <Card>
-              <CardHeader>
-                <CardTitle>Verified Users</CardTitle>
-              </CardHeader>
-              <CardContent>
-                {verifiedUsers.length === 0 ? (
-                  <div className="py-12 text-center">
-                    <UserCheck className="h-12 w-12 mx-auto mb-4 text-gray-300" />
-                    <h3 className="text-lg font-medium text-gray-900 mb-2">
-                      No Verified Users Yet
-                    </h3>
-                    <p className="text-gray-500">
-                      Users will appear here after final approval in recruitment
-                    </p>
-                  </div>
-                ) : (
-                  <div className="overflow-x-auto">
-                    <table className="min-w-full divide-y divide-gray-200">
-                      <thead className="bg-gray-50">
-                        <tr>
-                          <th className="px-6 py-3 text-left text-xs font-medium text-gray-500 uppercase tracking-wider">
-                            User
-                          </th>
-                          <th className="px-6 py-3 text-left text-xs font-medium text-gray-500 uppercase tracking-wider">
-                            Contact
-                          </th>
-                          <th className="px-6 py-3 text-left text-xs font-medium text-gray-500 uppercase tracking-wider">
-                            University
-                          </th>
-                          <th className="px-6 py-3 text-left text-xs font-medium text-gray-500 uppercase tracking-wider">
-                            Service
-                          </th>
-                          <th className="px-6 py-3 text-left text-xs font-medium text-gray-500 uppercase tracking-wider">
-                            HSK Level
-                          </th>
-                          <th className="px-6 py-3 text-left text-xs font-medium text-gray-500 uppercase tracking-wider">
-                            Rating
-                          </th>
-                          <th className="px-6 py-3 text-left text-xs font-medium text-gray-500 uppercase tracking-wider">
-                            Status
-                          </th>
-                          <th className="px-6 py-3 text-left text-xs font-medium text-gray-500 uppercase tracking-wider">
-                            Actions
-                          </th>
-                        </tr>
-                      </thead>
-                      <tbody className="bg-white divide-y divide-gray-200">
-                        {verifiedUsers.map((user: any) => (
-                          <tr key={user.id} className="hover:bg-gray-50">
-                            <td className="px-6 py-4 whitespace-nowrap">
-                              <div className="flex items-center">
-                                <div className="w-10 h-10 bg-green-100 rounded-full flex items-center justify-center">
-                                  <UserCheck className="h-5 w-5 text-green-600" />
-                                </div>
-                                <div className="ml-4">
-                                  <div className="text-sm font-medium text-gray-900">
-                                    {user.name}
-                                  </div>
-                                  <div className="text-xs text-gray-500">
-                                    ID: {user.id}
-                                  </div>
-                                </div>
-                              </div>
-                            </td>
-                            <td className="px-6 py-4 whitespace-nowrap">
-                              <div className="text-sm text-gray-900">
-                                {user.email}
-                              </div>
-                              <div className="text-xs text-gray-500">
-                                {user.whatsapp}
-                              </div>
-                            </td>
-                            <td className="px-6 py-4 whitespace-nowrap text-sm text-gray-900">
-                              {user.university}
-                            </td>
-                            <td className="px-6 py-4 whitespace-nowrap">
-                              {user.intent === "tour_guide" ? (
-                                <Badge
-                                  variant="outline"
-                                  className="bg-blue-50 text-blue-700 border-blue-200"
-                                >
-                                  🗺️ Tour Guide
-                                </Badge>
-                              ) : (
-                                <Badge
-                                  variant="outline"
-                                  className="bg-purple-50 text-purple-700 border-purple-200"
-                                >
-                                  🔤 Translator
-                                </Badge>
-                              )}
-                            </td>
-                            <td className="px-6 py-4 whitespace-nowrap">
-                              {user.hskLevel ? (
-                                <Badge
-                                  variant="outline"
-                                  className="bg-blue-50 text-blue-700 border-blue-200"
-                                >
-                                  {user.hskLevel}
-                                </Badge>
-                              ) : (
-                                <span className="text-xs text-gray-400">
-                                  Not set
-                                </span>
-                              )}
-                            </td>
-                            <td className="px-6 py-4 whitespace-nowrap text-sm text-gray-900">
-                              <div className="flex items-center">
-                                <span className="text-yellow-400">★</span>
-                                <span className="ml-1">{user.rating || 0}</span>
-                              </div>
-                            </td>
-                            <td className="px-6 py-4 whitespace-nowrap">
-                              <Badge className="bg-green-500">Verified</Badge>
-                            </td>
-                            <td className="px-6 py-4 whitespace-nowrap text-sm font-medium space-x-2">
-                              <Button
-                                variant="outline"
-                                size="sm"
-                                onClick={() => viewUserProfile(user)}
-                              >
-                                View Profile
-                              </Button>
-                              <Button
-                                variant="outline"
-                                size="sm"
-                                className="text-red-600 hover:text-red-700"
-                                onClick={() =>
-                                  revokeVerification(user.id, user.name)
-                                }
-                              >
-                                Revoke
-                              </Button>
-                            </td>
-                          </tr>
-                        ))}
-                      </tbody>
-                    </table>
-                  </div>
-                )}
-              </CardContent>
-            </Card>
-          </div>
-        )}
-
-        {activeTab === "student-pool" && (
-          <>
-            {selectedStudent ? (
-              // Student Detail View
-              <div className="space-y-6">
-                <div className="flex items-center gap-4 mb-6">
-                  <Button
-                    variant="ghost"
-                    onClick={() => setSelectedStudent(null)}
-                    className="flex items-center gap-2"
-                  >
-                    <ArrowLeft className="h-4 w-4" />
-                    Back to Student List
-                  </Button>
-                  <div className="h-6 w-px bg-gray-300" />
-                  <h1 className="text-2xl font-bold text-navy-800">
-                    Detail Kandidat
-                  </h1>
-                </div>
-
-                <div className="grid grid-cols-1 lg:grid-cols-3 gap-6">
-                  {/* Profile Info */}
-                  <div className="lg:col-span-1">
-                    <Card>
-                      <CardHeader>
-                        <CardTitle>Profile</CardTitle>
-                      </CardHeader>
-                      <CardContent className="space-y-4">
-                        <div className="flex items-center gap-3">
-                          <div className="w-12 h-12 bg-navy-100 rounded-full flex items-center justify-center">
-                            <Users className="h-6 w-6 text-navy-600" />
-                          </div>
-                          <div>
-                            <h3 className="font-semibold text-navy-800">
-                              {selectedStudent.name}
-                            </h3>
-                            <p className="text-sm text-gray-600">
-                              {selectedStudent.email}
-                            </p>
-                          </div>
-                        </div>
-
-                        <Separator />
-
-                        <div className="space-y-3">
-                          <div>
-                            <label className="text-sm font-medium text-gray-600">
-                              University
-                            </label>
-                            <p className="text-sm text-navy-800">
-                              {selectedStudent.university}
-                            </p>
-                          </div>
-                          <div>
-                            <label className="text-sm font-medium text-gray-600">
-                              Expected Graduation
-                            </label>
-                            <p className="text-sm text-navy-800">
-                              {selectedStudent.expectedGraduation}
-                            </p>
-                          </div>
-                          <div>
-                            <label className="text-sm font-medium text-gray-600">
-                              Phone
-                            </label>
-                            <p className="text-sm text-navy-800">
-                              {selectedStudent.phone}
-                            </p>
-                          </div>
-                          <div>
-                            <label className="text-sm font-medium text-gray-600">
-                              City of Residence
-                            </label>
-                            <p className="text-sm text-navy-800">
-                              {selectedStudent.city}
-                            </p>
-                          </div>
-                          <div>
-                            <label className="text-sm font-medium text-gray-600">
-                              Expected rate (daily)
-                            </label>
-                            <p className="text-sm text-navy-800">
-                              Rp{selectedStudent.pricePerDay}
-                            </p>
-                          </div>
-                          <div>
-                            <label className="text-sm font-medium text-gray-600">
-                              Experience and Specializations
-                            </label>
-                            <p className="text-sm text-navy-800">
-                              {selectedStudent.experience}
-                            </p>
-                            <div className="mt-1">
-                              {selectedStudent.specializations &&
-                              selectedStudent.specializations.length > 0 ? (
-                                <div className="flex flex-wrap gap-1">
-                                  {selectedStudent.specializations.map(
-                                    (spec: any, index: number) => (
-                                      <Badge
-                                        key={index}
-                                        variant="secondary"
-                                        className="text-xs"
-                                      >
-                                        {spec}
-                                      </Badge>
-                                    )
-                                  )}
-                                </div>
-                              ) : (
-                                <p className="text-sm text-gray-500">
-                                  Not specified
-                                </p>
-                              )}
-                            </div>
-                          </div>
-                          <div>
-                            <label className="text-sm font-medium text-gray-600">
-                              Fluent Languages
-                            </label>
-                            <div className="mt-1">
-                              {selectedStudent.languages &&
-                              selectedStudent.languages.length > 0 ? (
-                                <div className="flex flex-wrap gap-1">
-                                  {selectedStudent.languages.map(
-                                    (lang: any, index: number) => (
-                                      <Badge
-                                        key={index}
-                                        variant="outline"
-                                        className="text-xs"
-                                      >
-                                        {lang}
-                                      </Badge>
-                                    )
-                                  )}
-                                </div>
-                              ) : (
-                                <p className="text-sm text-gray-500">
-                                  Not specified
-                                </p>
-                              )}
-                            </div>
-                          </div>
-
-                          <div>
-                            <label className="text-sm font-medium text-gray-600">
-                              Submitted
-                            </label>
-                            <p className="text-sm text-navy-800">
-                              {selectedStudent.submittedAt}
-                            </p>
-                          </div>
-                          <div>
-                            <label className="text-sm font-medium text-gray-600">
-                              Status
-                            </label>
-                            <div className="mt-1">
-                              {getStatusBadge(
-                                selectedStudent.status || "pending"
-                              )}
-                            </div>
-                          </div>
-                          <div>
-                            <label className="text-sm font-medium text-gray-600">
-                              Motivation
-                            </label>
-                            <p className="text-sm text-navy-800 bg-gray-50 p-3 rounded mt-1 max-h-32 overflow-y-auto">
-                              {selectedStudent.motivation}
-                            </p>
-                          </div>
-                        </div>
-                      </CardContent>
-                    </Card>
-                  </div>
-
-                  {/* Document Details */}
-                  <div className="lg:col-span-2">
-                    <Tabs defaultValue="documents" className="space-y-4">
-                      <TabsList>
-                        <TabsTrigger value="documents">
-                          General Details
-                        </TabsTrigger>
-                        <TabsTrigger value="schedule">Schedule</TabsTrigger>
-                        <TabsTrigger value="activation">Activation</TabsTrigger>
-                      </TabsList>
-
-                      <TabsContent value="documents" className="space-y-4">
-                        <Card>
-                          <CardHeader>
-                            <CardTitle className="flex items-center justify-between">
-                              Document Verification
-                              <Badge
-                                variant={
-                                  safeProgress(
-                                    selectedStudent.verificationProgress
-                                  ) === 100
-                                    ? "default"
-                                    : safeProgress(
-                                        selectedStudent.verificationProgress
-                                      ) >= 80
-                                    ? "secondary"
-                                    : "outline"
-                                }
-                                className={
-                                  safeProgress(
-                                    selectedStudent.verificationProgress
-                                  ) === 100
-                                    ? "bg-green-100 text-green-800"
-                                    : safeProgress(
-                                        selectedStudent.verificationProgress
-                                      ) >= 80
-                                    ? "bg-blue-100 text-blue-800"
-                                    : ""
-                                }
-                              >
-                                {safeProgress(
-                                  selectedStudent.verificationProgress
-                                ) === 100
-                                  ? "✅ Activated by Admin"
-                                  : safeProgress(
-                                      selectedStudent.verificationProgress
-                                    ) >= 80
-                                  ? "📋 Ready for Review"
-                                  : `${safeProgress(
-                                      selectedStudent.verificationProgress
-                                    )}% Complete`}
-                              </Badge>
-                            </CardTitle>
-                          </CardHeader>
-                          <CardContent className="space-y-6">
-                            {/* HSK Certificate */}
-                            <div className="space-y-4 p-4 border rounded-lg">
-                              <div className="flex items-center justify-between">
-                                <div className="flex items-center gap-3">
-                                  <FileText className="h-8 w-8 text-blue-600" />
-                                  <div>
-                                    <h4 className="font-medium">
-                                      HSK Certificate
-                                    </h4>
-                                    <div className="flex items-center text-sm text-gray-600">
-                                      {getDocumentAvailability(
-                                        selectedStudent.hskCertificate.url
-                                      )}
-                                      <span>
-                                        Language proficiency certification
-                                      </span>
-                                    </div>
-                                  </div>
-                                </div>
-                                <div className="flex items-center gap-3">
-                                  {getDocumentStatus(
-                                    selectedStudent.hskCertificate.status
-                                  )}
-                                  <Select
-                                    value={
-                                      selectedStudent.hskCertificate.status
-                                    }
-                                    onValueChange={(value) =>
-                                      updateDocumentStatus(
-                                        selectedStudent.id,
-                                        "HSK Certificate",
-                                        value
-                                      )
-                                    }
-                                    disabled={updateDocumentMutation.isPending}
-                                  >
-                                    <SelectTrigger className="w-36">
-                                      <SelectValue placeholder="Select status" />
-                                    </SelectTrigger>
-                                    <SelectContent>
-                                      <SelectItem value="pending">
-                                        Pending
-                                      </SelectItem>
-                                      <SelectItem value="approved">
-                                        Approved
-                                      </SelectItem>
-                                      <SelectItem value="rejected">
-                                        Rejected
-                                      </SelectItem>
-                                      <SelectItem value="needs_changes">
-                                        Needs Changes
-                                      </SelectItem>
-                                    </SelectContent>
-                                  </Select>
-                                  <Button
-                                    variant="outline"
-                                    size="sm"
-                                    onClick={() =>
-                                      viewDocument(
-                                        selectedStudent.hskCertificate.url,
-                                        "HSK Certificate"
-                                      )
-                                    }
-                                    disabled={
-                                      !selectedStudent.hskCertificate.url
-                                    }
-                                  >
-                                    <Eye className="h-4 w-4 mr-2" />
-                                    View
-                                  </Button>
-                                </div>
-                              </div>
-
-                              {/* HSK Level Selection */}
-                              <div className="flex items-center justify-between bg-blue-50 p-3 rounded-lg">
-                                <div>
-                                  <h5 className="font-medium text-sm">
-                                    HSK Level
-                                  </h5>
-                                  <p className="text-xs text-gray-600">
-                                    Select HSK level after reviewing certificate
-                                  </p>
-                                </div>
-                                <Select
-                                  value={selectedStudent.hskLevel || ""}
-                                  onValueChange={(value) =>
-                                    updateHskLevel(selectedStudent.id, value)
-                                  }
-                                >
-                                  <SelectTrigger className="w-32">
-                                    <SelectValue placeholder="HSK Level" />
-                                  </SelectTrigger>
-                                  <SelectContent>
-                                    <SelectItem value="HSK1">HSK 1</SelectItem>
-                                    <SelectItem value="HSK2">HSK 2</SelectItem>
-                                    <SelectItem value="HSK3">HSK 3</SelectItem>
-                                    <SelectItem value="HSK4">HSK 4</SelectItem>
-                                    <SelectItem value="HSK5">HSK 5</SelectItem>
-                                    <SelectItem value="HSK6">HSK 6</SelectItem>
-                                    <SelectItem value="HSK7">HSK 7</SelectItem>
-                                    <SelectItem value="HSK8">HSK 8</SelectItem>
-                                    <SelectItem value="HSK9">HSK 9</SelectItem>
-                                  </SelectContent>
-                                </Select>
-                              </div>
-                            </div>
-
-                            {/* Student ID Card */}
-                            <div className="flex items-center justify-between p-4 border rounded-lg">
-                              <div className="flex items-center gap-3">
-                                <CreditCard className="h-8 w-8 text-green-600" />
-                                <div>
-                                  <h4 className="font-medium">
-                                    Student ID Card
-                                  </h4>
-                                  <div className="flex items-center text-sm text-gray-600">
-                                    {getDocumentAvailability(
-                                      selectedStudent.studentIdCard.url
-                                    )}
-                                    <span>University identification card</span>
-                                  </div>
-                                </div>
-                              </div>
-                              <div className="flex items-center gap-3">
-                                {getDocumentStatus(
-                                  selectedStudent.studentIdCard.status
-                                )}
-                                <Select
-                                  value={selectedStudent.studentIdCard.status}
-                                  onValueChange={(value) =>
-                                    updateDocumentStatus(
-                                      selectedStudent.id,
-                                      "Student ID Card",
-                                      value
-                                    )
-                                  }
-                                  disabled={updateDocumentMutation.isPending}
-                                >
-                                  <SelectTrigger className="w-36">
-                                    <SelectValue placeholder="Select status" />
-                                  </SelectTrigger>
-                                  <SelectContent>
-                                    <SelectItem value="pending">
-                                      Pending
-                                    </SelectItem>
-                                    <SelectItem value="approved">
-                                      Approved
-                                    </SelectItem>
-                                    <SelectItem value="rejected">
-                                      Rejected
-                                    </SelectItem>
-                                    <SelectItem value="needs_changes">
-                                      Needs Changes
-                                    </SelectItem>
-                                  </SelectContent>
-                                </Select>
-                                <Button
-                                  variant="outline"
-                                  size="sm"
-                                  onClick={() =>
-                                    viewDocument(
-                                      selectedStudent.studentIdCard.url,
-                                      "Student ID Card"
-                                    )
-                                  }
-                                  disabled={!selectedStudent.studentIdCard.url}
-                                >
-                                  <Eye className="h-4 w-4 mr-2" />
-                                  View
-                                </Button>
-                              </div>
-                            </div>
-
-                            {/* CV/Resume */}
-                            <div className="flex items-center justify-between p-4 border rounded-lg">
-                              <div className="flex items-center gap-3">
-                                <FileText className="h-8 w-8 text-purple-600" />
-                                <div>
-                                  <h4 className="font-medium">CV/Resume</h4>
-                                  <div className="flex items-center text-sm text-gray-600">
-                                    {getDocumentAvailability(
-                                      selectedStudent.cvDocument?.url
-                                    )}
-                                    <span>Curriculum vitae or resume</span>
-                                  </div>
-                                </div>
-                              </div>
-                              <div className="flex items-center gap-3">
-                                {getDocumentStatus(
-                                  selectedStudent.cvDocument?.status ||
-                                    "pending"
-                                )}
-                                <Select
-                                  value={
-                                    selectedStudent.cvDocument?.status ||
-                                    "pending"
-                                  }
-                                  onValueChange={(value) =>
-                                    updateDocumentStatus(
-                                      selectedStudent.id,
-                                      "CV/Resume",
-                                      value
-                                    )
-                                  }
-                                  disabled={updateDocumentMutation.isPending}
-                                >
-                                  <SelectTrigger className="w-36">
-                                    <SelectValue placeholder="Select status" />
-                                  </SelectTrigger>
-                                  <SelectContent>
-                                    <SelectItem value="pending">
-                                      Pending
-                                    </SelectItem>
-                                    <SelectItem value="approved">
-                                      Approved
-                                    </SelectItem>
-                                    <SelectItem value="rejected">
-                                      Rejected
-                                    </SelectItem>
-                                    <SelectItem value="needs_changes">
-                                      Needs Changes
-                                    </SelectItem>
-                                  </SelectContent>
-                                </Select>
-                                <Button
-                                  variant="outline"
-                                  size="sm"
-                                  onClick={() =>
-                                    viewDocument(
-                                      selectedStudent.cvDocument?.url,
-                                      "CV/Resume"
-                                    )
-                                  }
-                                  disabled={!selectedStudent.cvDocument?.url}
-                                >
-                                  <Eye className="h-4 w-4 mr-2" />
-                                  View
-                                </Button>
-                              </div>
-                            </div>
-                          </CardContent>
-                        </Card>
-                      </TabsContent>
-
-                      <TabsContent value="schedule" className="space-y-4">
-                        <Card>
-                          <CardHeader>
-                            <CardTitle className="flex items-center gap-2">
-                              <Calendar className="h-5 w-5" />
-                              Availability Schedule
-                            </CardTitle>
-                          </CardHeader>
-                          <CardContent>
-                            {selectedStudent.availability &&
-                            selectedStudent.availability.schedule ? (
-                              <div className="space-y-4">
-                                {/* Summary */}
-                                <div className="bg-blue-50 p-4 rounded-lg">
-                                  <h4 className="font-medium text-blue-900 mb-2">
-                                    Schedule Overview
-                                  </h4>
-                                  <div className="grid grid-cols-2 gap-4 text-sm">
-                                    <div>
-                                      <span className="text-blue-700">
-                                        Total Available Days:
-                                      </span>
-                                      <span className="font-medium ml-2">
-                                        {(() => {
-                                          try {
-                                            const avail = (
-                                              selectedStudent.availability
-                                                .schedule || []
-                                            )
-                                              .filter((s: any) => s.isAvailable)
-                                              .map((s: any) => s.date);
-                                            const booked = new Set(
-                                              bookedDates || []
-                                            );
-                                            const net = avail.filter(
-                                              (d: string) => !booked.has(d)
-                                            ).length;
-                                            return `${net} days`;
-                                          } catch {
-                                            return `${
-                                              selectedStudent.availability.schedule.filter(
-                                                (s: any) => s.isAvailable
-                                              ).length
-                                            } days`;
-                                          }
-                                        })()}
-                                      </span>
-                                    </div>
-                                    <div>
-                                      <span className="text-blue-700">
-                                        Last Updated:
-                                      </span>
-                                      <span className="font-medium ml-2">
-                                        {(() => {
-                                          try {
-                                            const lastUpdated =
-                                              selectedStudent.availability
-                                                .lastUpdated;
-
-                                            if (!lastUpdated) {
-                                              return "Not set";
-                                            }
-
-                                            // If it's already a Date object
-                                            if (lastUpdated instanceof Date) {
-                                              return lastUpdated.toLocaleDateString(
-                                                "id-ID"
-                                              );
-                                            }
-
-                                            // If it's a Firestore timestamp object with _seconds
-                                            if (
-                                              typeof lastUpdated === "object" &&
-                                              (lastUpdated as any)._seconds
-                                            ) {
-                                              const date = new Date(
-                                                (lastUpdated as any)._seconds *
-                                                  1000
-                                              );
-                                              return date.toLocaleDateString(
-                                                "id-ID"
-                                              );
-                                            }
-
-                                            // If it's a string, try to parse it
-                                            if (
-                                              typeof lastUpdated === "string"
-                                            ) {
-                                              const date = new Date(
-                                                lastUpdated
-                                              );
-                                              return isNaN(date.getTime())
-                                                ? "Invalid format"
-                                                : date.toLocaleDateString(
-                                                    "id-ID"
-                                                  );
-                                            }
-
-                                            // If it's a number (timestamp)
-                                            if (
-                                              typeof lastUpdated === "number"
-                                            ) {
-                                              const date = new Date(
-                                                lastUpdated
-                                              );
-                                              return date.toLocaleDateString(
-                                                "id-ID"
-                                              );
-                                            }
-
-                                            return "Unknown format";
-                                          } catch (error) {
-                                            console.error(
-                                              "Error formatting lastUpdated in admin:",
-                                              error
-                                            );
-                                            return "Error formatting date";
-                                          }
-                                        })()}
-                                      </span>
-                                    </div>
-                                  </div>
-                                </div>
-
-                                {/* Calendar View */}
-                                <div className="border rounded-lg overflow-hidden">
-                                  <div className="bg-gray-50 p-3 border-b">
-                                    <h4 className="font-medium">
-                                      Availability Calendar
-                                    </h4>
-                                    <div className="text-xs text-gray-500">
-                                      Booked days are highlighted in red
-                                    </div>
-                                  </div>
-                                  <div className="p-4">
-                                    {(() => {
-                                      // Get all available dates from the schedule
-                                      const availableDates =
-                                        selectedStudent.availability.schedule
-                                          .filter((s: any) => s.isAvailable)
-                                          .map((s: any) => s.date);
-
-                                      if (availableDates.length === 0) {
-                                        return (
-                                          <div className="text-center py-8 text-gray-500">
-                                            No available dates set yet
-                                          </div>
-                                        );
-                                      }
-
-                                      // Generate calendar for current month and next month
-                                      const today = getCurrentDateUTC7();
-                                      const currentMonth = new Date(
-                                        today.getFullYear(),
-                                        today.getMonth(),
-                                        1
-                                      );
-                                      const nextMonth = new Date(
-                                        today.getFullYear(),
-                                        today.getMonth() + 1,
-                                        1
-                                      );
-
-                                      const generateCalendarMonth = (
-                                        monthStart: Date
-                                      ) => {
-                                        const dates = [];
-                                        const year = monthStart.getFullYear();
-                                        const month = monthStart.getMonth();
-
-                                        // Get first day of month and its day of week
-                                        const firstDay = new Date(
-                                          year,
-                                          month,
-                                          1
-                                        );
-                                        const startDate = new Date(firstDay);
-                                        startDate.setDate(
-                                          startDate.getDate() -
-                                            firstDay.getDay()
-                                        ); // Start from Sunday
-
-                                        // Generate 6 weeks (42 days) to fill the calendar grid
-                                        for (let i = 0; i < 42; i++) {
-                                          const date = new Date(startDate);
-                                          date.setDate(startDate.getDate() + i);
-                                          const dateStr = formatDateUTC7(date);
-
-                                          // Only include dates from the current month
-                                          if (date.getMonth() === month) {
-                                            dates.push({
-                                              date,
-                                              isCurrentMonth: true,
-                                              isToday:
-                                                date.toDateString() ===
-                                                today.toDateString(),
-                                              isAvailable:
-                                                availableDates.includes(
-                                                  dateStr
-                                                ),
-                                              isBooked:
-                                                bookedDates.includes(dateStr),
-                                            });
-                                          }
-                                        }
-
-                                        return dates;
-                                      };
-
-                                      const currentMonthDates =
-                                        generateCalendarMonth(currentMonth);
-                                      const nextMonthDates =
-                                        generateCalendarMonth(nextMonth);
-                                      const dayNames = [
-                                        "Sun",
-                                        "Mon",
-                                        "Tue",
-                                        "Wed",
-                                        "Thu",
-                                        "Fri",
-                                        "Sat",
-                                      ];
-
-                                      return (
-                                        <div className="space-y-6">
-                                          <div className="text-sm text-gray-600 text-center">
-                                            {availableDates.length} available
-                                            dates configured
-                                          </div>
-
-                                          {/* Two Month Calendar Grid */}
-                                          <div className="grid grid-cols-1 lg:grid-cols-2 gap-8">
-                                            {/* Current Month */}
-                                            <div>
-                                              <h3 className="text-lg font-semibold mb-4 text-center">
-                                                {currentMonth.toLocaleDateString(
-                                                  "id-ID",
-                                                  {
-                                                    year: "numeric",
-                                                    month: "long",
-                                                  }
-                                                )}
-                                              </h3>
-                                              <div className="grid grid-cols-7 gap-1 text-sm">
-                                                {/* Header - Days of week */}
-                                                {dayNames.map((day) => (
-                                                  <div
-                                                    key={day}
-                                                    className="font-semibold p-2 text-center text-gray-600"
-                                                  >
-                                                    {day}
-                                                  </div>
-                                                ))}
-
-                                                {/* Calendar Dates */}
-                                                {currentMonthDates.map(
-                                                  (
-                                                    {
-                                                      date,
-                                                      isCurrentMonth,
-                                                      isToday,
-                                                      isAvailable,
-                                                      isBooked,
-                                                    },
-                                                    index
-                                                  ) => (
-                                                    <div
-                                                      key={index}
-                                                      className={`
-                                                      p-2 text-center min-h-[40px] flex items-center justify-center transition-all duration-200
-                                                      ${
-                                                        isBooked
-                                                          ? "bg-red-100 border border-red-300 text-red-800 rounded"
-                                                          : isAvailable
-                                                          ? "bg-green-100 border border-green-300 text-green-800 rounded"
-                                                          : "text-gray-700 hover:bg-gray-50"
-                                                      }
-                                                      ${
-                                                        isToday
-                                                          ? "ring-2 ring-blue-400 rounded"
-                                                          : ""
-                                                      }
-                                                    `}
-                                                    >
-                                                      <div className="text-center">
-                                                        <div
-                                                          className={`${
-                                                            isToday
-                                                              ? "font-bold"
-                                                              : ""
-                                                          }`}
-                                                        >
-                                                          {date.getDate()}
-                                                        </div>
-                                                        {isAvailable &&
-                                                          !isBooked && (
-                                                            <div className="w-1 h-1 bg-green-500 rounded-full mx-auto mt-1"></div>
-                                                          )}
-                                                        {isBooked && (
-                                                          <div className="w-1 h-1 bg-red-500 rounded-full mx-auto mt-1"></div>
-                                                        )}
-                                                      </div>
-                                                    </div>
-                                                  )
-                                                )}
-                                              </div>
-                                            </div>
-
-                                            {/* Next Month */}
-                                            <div>
-                                              <h3 className="text-lg font-semibold mb-4 text-center">
-                                                {nextMonth.toLocaleDateString(
-                                                  "id-ID",
-                                                  {
-                                                    year: "numeric",
-                                                    month: "long",
-                                                  }
-                                                )}
-                                              </h3>
-                                              <div className="grid grid-cols-7 gap-1 text-sm">
-                                                {/* Header - Days of week */}
-                                                {dayNames.map((day) => (
-                                                  <div
-                                                    key={day}
-                                                    className="font-semibold p-2 text-center text-gray-600"
-                                                  >
-                                                    {day}
-                                                  </div>
-                                                ))}
-
-                                                {/* Calendar Dates */}
-                                                {nextMonthDates.map(
-                                                  (
-                                                    {
-                                                      date,
-                                                      isCurrentMonth,
-                                                      isToday,
-                                                      isAvailable,
-                                                      isBooked,
-                                                    },
-                                                    index
-                                                  ) => (
-                                                    <div
-                                                      key={index}
-                                                      className={`
-                                                      p-2 text-center min-h-[40px] flex items-center justify-center transition-all duration-200
-                                                      ${
-                                                        isBooked
-                                                          ? "bg-red-100 border border-red-300 text-red-800 rounded"
-                                                          : isAvailable
-                                                          ? "bg-green-100 border border-green-300 text-green-800 rounded"
-                                                          : "text-gray-700 hover:bg-gray-50"
-                                                      }
-                                                      ${
-                                                        isToday
-                                                          ? "ring-2 ring-blue-400 rounded"
-                                                          : ""
-                                                      }
-                                                    `}
-                                                    >
-                                                      <div className="text-center">
-                                                        <div
-                                                          className={`${
-                                                            isToday
-                                                              ? "font-bold"
-                                                              : ""
-                                                          }`}
-                                                        >
-                                                          {date.getDate()}
-                                                        </div>
-                                                        {isAvailable &&
-                                                          !isBooked && (
-                                                            <div className="w-1 h-1 bg-green-500 rounded-full mx-auto mt-1"></div>
-                                                          )}
-                                                        {isBooked && (
-                                                          <div className="w-1 h-1 bg-red-500 rounded-full mx-auto mt-1"></div>
-                                                        )}
-                                                      </div>
-                                                    </div>
-                                                  )
-                                                )}
-                                              </div>
-                                            </div>
-                                          </div>
-
-                                          {/* Legend */}
-                                          <div className="flex flex-wrap gap-4 mt-4 pt-4 border-t justify-center">
-                                            <div className="flex items-center gap-2">
-                                              <div className="w-4 h-4 bg-green-100 border border-green-300 rounded"></div>
-                                              <span className="text-sm text-gray-600">
-                                                Available
-                                              </span>
-                                            </div>
-                                            <div className="flex items-center gap-2">
-                                              <div className="w-4 h-4 bg-red-100 border border-red-300 rounded"></div>
-                                              <span className="text-sm text-gray-600">
-                                                Booked
-                                              </span>
-                                            </div>
-                                            <div className="flex items-center gap-2">
-                                              <div className="w-4 h-4 bg-white border border-gray-200 rounded"></div>
-                                              <span className="text-sm text-gray-600">
-                                                Not available
-                                              </span>
-                                            </div>
-                                            <div className="flex items-center gap-2">
-                                              <div className="w-4 h-4 bg-white border-2 border-blue-400 rounded"></div>
-                                              <span className="text-sm text-gray-600">
-                                                Today
-                                              </span>
-                                            </div>
-                                          </div>
-                                        </div>
-                                      );
-                                    })()}
-                                  </div>
-                                </div>
-
-                                {/* Recurring Patterns */}
-                                {selectedStudent.availability
-                                  .recurringPatterns &&
-                                  selectedStudent.availability.recurringPatterns
-                                    .length > 0 && (
-                                    <div className="border rounded-lg">
-                                      <div className="bg-gray-50 p-3 border-b">
-                                        <h4 className="font-medium">
-                                          Recurring Patterns
-                                        </h4>
-                                      </div>
-                                      <div className="p-4 space-y-2">
-                                        {selectedStudent.availability.recurringPatterns.map(
-                                          (pattern: any, index: number) => (
-                                            <div
-                                              key={index}
-                                              className="flex items-center justify-between p-2 bg-blue-50 rounded"
-                                            >
-                                              <span className="text-sm">
-                                                {
-                                                  [
-                                                    "Sunday",
-                                                    "Monday",
-                                                    "Tuesday",
-                                                    "Wednesday",
-                                                    "Thursday",
-                                                    "Friday",
-                                                    "Saturday",
-                                                  ][pattern.dayOfWeek]
-                                                }
-                                              </span>
-                                              <span className="text-sm text-gray-600">
-                                                Always available on{" "}
-                                                {
-                                                  [
-                                                    "Sunday",
-                                                    "Monday",
-                                                    "Tuesday",
-                                                    "Wednesday",
-                                                    "Thursday",
-                                                    "Friday",
-                                                    "Saturday",
-                                                  ][pattern.dayOfWeek]
-                                                }
-                                                s
-                                              </span>
-                                              <Badge
-                                                variant={
-                                                  pattern.isActive
-                                                    ? "default"
-                                                    : "secondary"
-                                                }
-                                              >
-                                                {pattern.isActive
-                                                  ? "Active"
-                                                  : "Inactive"}
-                                              </Badge>
-                                            </div>
-                                          )
-                                        )}
-                                      </div>
-                                    </div>
-                                  )}
-
-                                {/* Unavailable Periods */}
-                                {selectedStudent.availability
-                                  .unavailablePeriods &&
-                                  selectedStudent.availability
-                                    .unavailablePeriods.length > 0 && (
-                                    <div className="border rounded-lg">
-                                      <div className="bg-gray-50 p-3 border-b">
-                                        <h4 className="font-medium">
-                                          Unavailable Periods
-                                        </h4>
-                                      </div>
-                                      <div className="p-4 space-y-2">
-                                        {selectedStudent.availability.unavailablePeriods.map(
-                                          (period: any, index: number) => (
-                                            <div
-                                              key={index}
-                                              className="flex items-center justify-between p-2 bg-red-50 rounded"
-                                            >
-                                              <span className="text-sm">
-                                                {new Date(
-                                                  period.startDate
-                                                ).toLocaleDateString(
-                                                  "id-ID"
-                                                )}{" "}
-                                                -{" "}
-                                                {new Date(
-                                                  period.endDate
-                                                ).toLocaleDateString("id-ID")}
-                                              </span>
-                                              <span className="text-sm text-gray-600">
-                                                {period.reason ||
-                                                  "No reason provided"}
-                                              </span>
-                                            </div>
-                                          )
-                                        )}
-                                      </div>
-                                    </div>
-                                  )}
-                              </div>
-                            ) : (
-                              <div className="text-center py-8">
-                                <Clock className="h-12 w-12 text-gray-400 mx-auto mb-4" />
-                                <p className="text-gray-500">
-                                  No availability schedule set
-                                </p>
-                                <p className="text-sm text-gray-400 mt-1">
-                                  User hasn't configured their availability yet
-                                </p>
-                              </div>
-                            )}
-                          </CardContent>
-                        </Card>
-                      </TabsContent>
-
-                      <TabsContent value="activation" className="space-y-4">
-                        <Card>
-                          <CardHeader>
-                            <CardTitle>Student Status Management</CardTitle>
-                          </CardHeader>
-                          <CardContent className="space-y-4">
-                            {/* Overall Verification Status */}
-                            <div className="p-4 bg-gray-50 rounded-lg">
-                              <h5 className="font-medium mb-3">
-                                Overall Verification Status
-                              </h5>
-                              <div className="grid grid-cols-2 gap-4 text-sm">
-                                <div className="flex items-center justify-between">
-                                  <span>Email Verified:</span>
-                                  <CheckCircle className="h-4 w-4 text-green-600" />
-                                </div>
-                                <div className="flex items-center justify-between">
-                                  <span>Student ID:</span>
-                                  {selectedStudent.studentIdCard.url ? (
-                                    getDocumentStatus(
-                                      selectedStudent.studentIdCard.status
-                                    )
-                                  ) : (
-                                    <XCircle className="h-4 w-4 text-red-600" />
-                                  )}
-                                </div>
-                                <div className="flex items-center justify-between">
-                                  <span>HSK Certificate:</span>
-                                  {selectedStudent.hskCertificate.url ? (
-                                    getDocumentStatus(
-                                      selectedStudent.hskCertificate.status
-                                    )
-                                  ) : (
-                                    <XCircle className="h-4 w-4 text-red-600" />
-                                  )}
-                                </div>
-                                <div className="flex items-center justify-between">
-                                  <span>CV/Resume:</span>
-                                  {selectedStudent.cvDocument?.url ? (
-                                    getDocumentStatus(
-                                      selectedStudent.cvDocument?.status ||
-                                        "pending"
-                                    )
-                                  ) : (
-                                    <XCircle className="h-4 w-4 text-red-600" />
-                                  )}
-                                </div>
-                                <div className="flex items-center justify-between">
-                                  <span>Overall Progress:</span>
-                                  <span className="font-medium">
-                                    {safeProgress(
-                                      selectedStudent.verificationProgress
-                                    )}
-                                    %
-                                  </span>
-                                </div>
-                              </div>
-                            </div>
-
-                            <div className="flex gap-3">
-                              <Button
-                                className="bg-green-600 hover:bg-green-700"
-                                onClick={() =>
-                                  updateStudentStatus(
-                                    selectedStudent.id,
-                                    "approved"
-                                  )
-                                }
-                                disabled={
-                                  safeProgress(
-                                    selectedStudent.verificationProgress
-                                  ) < 100 ||
-                                  updateStatusMutation.isPending ||
-                                  selectedStudent.status === "approved"
-                                }
-                              >
-                                <CheckCircle2 className="h-4 w-4 mr-2" />
-                                {selectedStudent.status === "approved"
-                                  ? "Already Approved"
-                                  : updateStatusMutation.isPending
-                                  ? "Updating..."
-                                  : "Approve Student"}
-                              </Button>
-                              <Button
-                                variant="destructive"
-                                onClick={() =>
-                                  updateStudentStatus(
-                                    selectedStudent.id,
-                                    "rejected"
-                                  )
-                                }
-                                disabled={
-                                  updateStatusMutation.isPending ||
-                                  selectedStudent.status === "rejected" ||
-                                  selectedStudent.recruitmentStatus ===
-                                    "accepted" ||
-                                  selectedStudent.finalStatus === "approved"
-                                }
-                              >
-                                <XCircle className="h-4 w-4 mr-2" />
-                                {selectedStudent.status === "rejected"
-                                  ? "Already Rejected"
-                                  : selectedStudent.recruitmentStatus ===
-                                      "accepted" ||
-                                    selectedStudent.finalStatus === "approved"
-                                  ? "Student Accepted"
-                                  : updateStatusMutation.isPending
-                                  ? "Updating..."
-                                  : "Reject Student"}
-                              </Button>
-                              <Button
-                                variant="outline"
-                                onClick={() => {
-                                  setSelectedCandidate(selectedStudent);
-                                  setRequestChangesModalOpen(true);
-                                }}
-                                disabled={
-                                  updateStatusMutation.isPending ||
-                                  selectedStudent.recruitmentStatus ===
-                                    "accepted" ||
-                                  selectedStudent.finalStatus === "approved"
-                                }
-                              >
-                                <AlertCircle className="h-4 w-4 mr-2" />
-                                {selectedStudent.recruitmentStatus ===
-                                  "accepted" ||
-                                selectedStudent.finalStatus === "approved"
-                                  ? "Student Accepted"
-                                  : "Request Changes"}
-                              </Button>
-                            </div>
-
-                            <div className="mt-6 p-4 bg-gray-50 rounded-lg">
-                              <h5 className="font-medium mb-2">
-                                Verification Progress
-                              </h5>
-                              <div className="w-full bg-gray-200 rounded-full h-2">
-                                <div
-                                  className="bg-blue-600 h-2 rounded-full transition-all duration-300"
-                                  style={{
-                                    width: `${safeProgress(
-                                      selectedStudent.verificationProgress
-                                    )}%`,
-                                  }}
-                                ></div>
-                              </div>
-                              <p className="text-sm text-gray-600 mt-2">
-                                {safeProgress(
-                                  selectedStudent.verificationProgress
-                                )}
-                                % Complete
-                              </p>
-                            </div>
-                          </CardContent>
-                        </Card>
-                      </TabsContent>
-                    </Tabs>
-                  </div>
-                </div>
-              </div>
-            ) : (
-              // Student List View
-              <div className="space-y-6">
-                <div className="flex items-center justify-between">
-                  <div>
-                    <h1 className="text-3xl font-bold text-navy-800">
-                      Student Pool
-                    </h1>
-                    <p className="text-gray-600">
-                      Manage student interpreter verification
-                    </p>
-                  </div>
-                  <Button variant="outline" className="flex items-center gap-2">
-                    <Download className="h-4 w-4" />
-                    Export Data
-                  </Button>
-                </div>
-
-                {/* Student Type Tabs */}
-                <Card>
-                  <CardContent className="p-4">
-                    <div className="flex space-x-1 bg-gray-100 p-1 rounded-lg">
-                      <button
-                        onClick={() => setStudentTypeFilter("all")}
-                        className={`flex-1 py-2 px-4 text-sm font-medium rounded-md transition-colors ${
-                          studentTypeFilter === "all"
-                            ? "bg-white text-purple-600 shadow-sm"
-                            : "text-gray-600 hover:text-gray-900"
-                        }`}
-                      >
-                        All Students
-                      </button>
-                      <button
-                        onClick={() => setStudentTypeFilter("translator")}
-                        className={`flex-1 py-2 px-4 text-sm font-medium rounded-md transition-colors ${
-                          studentTypeFilter === "translator"
-                            ? "bg-white text-purple-600 shadow-sm"
-                            : "text-gray-600 hover:text-gray-900"
-                        }`}
-                      >
-                        Translator
-                      </button>
-                      <button
-                        onClick={() => setStudentTypeFilter("tour_guide")}
-                        className={`flex-1 py-2 px-4 text-sm font-medium rounded-md transition-colors ${
-                          studentTypeFilter === "tour_guide"
-                            ? "bg-white text-purple-600 shadow-sm"
-                            : "text-gray-600 hover:text-gray-900"
-                        }`}
-                      >
-                        Tour Guide
-                      </button>
-                    </div>
-                  </CardContent>
-                </Card>
-
-                {/* Filters and Search */}
-                <Card>
-                  <CardContent className="p-4">
-                    <div className="flex flex-col sm:flex-row gap-4">
-                      <div className="flex-1 relative">
-                        <Search className="absolute left-3 top-1/2 transform -translate-y-1/2 text-gray-400 h-4 w-4" />
-                        <Input
-                          placeholder="Search students..."
-                          value={searchQuery}
-                          onChange={(e) => setSearchQuery(e.target.value)}
-                          className="pl-10"
-                        />
-                      </div>
-                      <Select
-                        value={statusFilter}
-                        onValueChange={setStatusFilter}
-                      >
-                        <SelectTrigger className="w-40">
-                          <SelectValue placeholder="Filter by status" />
-                        </SelectTrigger>
-                        <SelectContent>
-                          <SelectItem value="all">All Status</SelectItem>
-                          <SelectItem value="pending">Pending</SelectItem>
-                          <SelectItem value="approved">Approved</SelectItem>
-                          <SelectItem value="rejected">Rejected</SelectItem>
-                          <SelectItem value="needs_changes">
-                            Needs Changes
-                          </SelectItem>
-                        </SelectContent>
-                      </Select>
-                    </div>
-                  </CardContent>
-                </Card>
-
-                {/* Student List */}
-                <Card>
-                  <CardContent className="p-0">
-                    <div className="overflow-x-auto">
-                      <table className="w-full">
-                        <thead className="bg-gray-50">
-                          <tr>
-                            <th className="px-6 py-3 text-left text-xs font-medium text-gray-500 uppercase tracking-wider">
-                              Student
-                            </th>
-                            <th className="px-6 py-3 text-left text-xs font-medium text-gray-500 uppercase tracking-wider">
-                              University
-                            </th>
-                            <th className="px-6 py-3 text-left text-xs font-medium text-gray-500 uppercase tracking-wider">
-                              Type
-                            </th>
-                            <th className="px-6 py-3 text-left text-xs font-medium text-gray-500 uppercase tracking-wider">
-                              Experience
-                            </th>
-                            <th className="px-6 py-3 text-left text-xs font-medium text-gray-500 uppercase tracking-wider">
-                              Pricing
-                            </th>
-                            <th className="px-6 py-3 text-left text-xs font-medium text-gray-500 uppercase tracking-wider">
-                              Status
-                            </th>
-                            <th className="px-6 py-3 text-left text-xs font-medium text-gray-500 uppercase tracking-wider">
-                              Progress
-                            </th>
-                            <th className="px-6 py-3 text-left text-xs font-medium text-gray-500 uppercase tracking-wider">
-                              Submitted
-                            </th>
-                            <th className="px-6 py-3 text-left text-xs font-medium text-gray-500 uppercase tracking-wider">
-                              Actions
-                            </th>
-                          </tr>
-                        </thead>
-                        <tbody className="bg-white divide-y divide-gray-200">
-                          {studentsData
-                            .filter(
-                              (student) =>
-                                (statusFilter === "all" ||
-                                  student.status === statusFilter) &&
-                                (studentTypeFilter === "all" ||
-                                  student.intent === studentTypeFilter) &&
-                                (student.name
-                                  .toLowerCase()
-                                  .includes(searchQuery.toLowerCase()) ||
-                                  student.email
-                                    .toLowerCase()
-                                    .includes(searchQuery.toLowerCase()))
-                            )
-                            .map((student) => (
-                              <tr key={student.id} className="hover:bg-gray-50">
-                                <td className="px-6 py-4 whitespace-nowrap">
-                                  <div className="flex items-center">
-                                    <div className="w-10 h-10 bg-navy-100 rounded-full flex items-center justify-center">
-                                      <Users className="h-5 w-5 text-navy-600" />
-                                    </div>
-                                    <div className="ml-4">
-                                      <div className="text-sm font-medium text-gray-900">
-                                        {student.name}
-                                      </div>
-                                      <div className="text-sm text-gray-500">
-                                        {student.email}
-                                      </div>
-                                    </div>
-                                  </div>
-                                </td>
-                                <td className="px-6 py-4 whitespace-nowrap">
-                                  <div className="text-sm text-gray-900">
-                                    {student.university}
-                                  </div>
-                                  <div className="text-sm text-gray-500">
-                                    EG: {student.expectedGraduation} •{" "}
-                                    {student.city}
-                                  </div>
-                                </td>
-                                <td className="px-6 py-4 whitespace-nowrap">
-                                  <div className="text-sm text-gray-900 capitalize">
-                                    {student.intent === "tour_guide" ? (
-                                      <Badge
-                                        variant="outline"
-                                        className="bg-blue-50 text-blue-700 border-blue-200"
-                                      >
-                                        🗺️ Tour Guide
-                                      </Badge>
-                                    ) : (
-                                      <Badge
-                                        variant="outline"
-                                        className="bg-purple-50 text-purple-700 border-purple-200"
-                                      >
-                                        🔤 Translator
-                                      </Badge>
-                                    )}
-                                  </div>
-                                </td>
-                                <td className="px-6 py-4 whitespace-nowrap">
-                                  <div className="text-sm text-gray-900">
-                                    {student.experience || "Not specified"}
-                                  </div>
-                                  <div className="text-sm text-gray-500">
-                                    {student.specializations &&
-                                    student.specializations.length > 0
-                                      ? student.specializations
-                                          .slice(0, 2)
-                                          .join(", ") +
-                                        (student.specializations.length > 2
-                                          ? "..."
-                                          : "")
-                                      : "No specializations"}
-                                  </div>
-                                </td>
-                                <td className="px-6 py-4 whitespace-nowrap">
-                                  <div className="text-sm text-gray-900">
-                                    Rp {student.pricePerDay || "N/A"} /day
-                                  </div>
-                                  <div className="text-sm text-gray-500">
-                                    {student.availabilityText ===
-                                      "Will be set up in dashboard" ||
-                                    (Array.isArray(student.availabilityText) &&
-                                      student.availabilityText.includes(
-                                        "Will be set up in dashboard"
-                                      )) ? (
-                                      <div className="flex items-center gap-1">
-                                        <Calendar className="h-3 w-3" />
-                                        {(student as any).availability &&
-                                        (student as any).availability
-                                          .schedule &&
-                                        (student as any).availability.schedule
-                                          .length > 0
-                                          ? "✅ Calendar Set"
-                                          : "⏳ Calendar Pending"}
-                                      </div>
-                                    ) : (
-                                      student.availabilityText ||
-                                      "Not specified"
-                                    )}
-                                  </div>
-                                </td>
-                                <td className="px-6 py-4 whitespace-nowrap">
-                                  {getStatusBadge(student.status || "pending")}
-                                </td>
-                                <td className="px-6 py-4 whitespace-nowrap">
-                                  <div className="w-full bg-gray-200 rounded-full h-2">
-                                    <div
-                                      className="bg-blue-600 h-2 rounded-full"
-                                      style={{
-                                        width: `${safeProgress(
-                                          student.verificationProgress
-                                        )}%`,
-                                      }}
-                                    ></div>
-                                  </div>
-                                  <span className="text-xs text-gray-500">
-                                    {safeProgress(student.verificationProgress)}
-                                    %
-                                  </span>
-                                </td>
-                                <td className="px-6 py-4 whitespace-nowrap text-sm text-gray-500">
-                                  <div className="flex items-center gap-1">
-                                    <Calendar className="h-4 w-4" />
-                                    {student.submittedAt}
-                                  </div>
-                                </td>
-                                <td className="px-6 py-4 whitespace-nowrap text-sm font-medium">
-                                  <Button
-                                    variant="outline"
-                                    size="sm"
-                                    onClick={() => setSelectedStudent(student)}
-                                  >
-                                    View Details
-                                  </Button>
-                                </td>
-                              </tr>
-                            ))}
-                        </tbody>
-                      </table>
-                    </div>
-                  </CardContent>
-                </Card>
-              </div>
-            )}
-          </>
-        )}
-
-        {activeTab === "clients" && (
-          <>
-            {!selectedClient ? (
-              <div className="space-y-6">
-                {/* Header */}
-                <div>
-                  <h1 className="text-3xl font-bold text-navy-800">
-                    Client Pool
-                  </h1>
-                  <p className="text-gray-600">
-                    Manage client onboarding verification
-                  </p>
-                </div>
-
-                {/* Type tabs: All / Individu / Travel Agency */}
-                <Card>
-                  <CardContent className="p-4">
-                    <div className="grid grid-cols-3 gap-2">
-                      <button
-                        onClick={() => setClientTypeFilter("all")}
-                        className={`flex-1 py-2 px-4 text-sm font-medium rounded-md transition-colors ${
-                          clientTypeFilter === "all"
-                            ? "bg-white text-purple-600 shadow-sm"
-                            : "text-gray-600 hover:text-gray-900"
-                        }`}
-                      >
-                        All Clients
-                      </button>
-                      <button
-                        onClick={() => setClientTypeFilter("individu")}
-                        className={`flex-1 py-2 px-4 text-sm font-medium rounded-md transition-colors ${
-                          clientTypeFilter === "individu"
-                            ? "bg-white text-purple-600 shadow-sm"
-                            : "text-gray-600 hover:text-gray-900"
-                        }`}
-                      >
-                        Individu
-                      </button>
-                      <button
-                        onClick={() => setClientTypeFilter("travel_agency")}
-                        className={`flex-1 py-2 px-4 text-sm font-medium rounded-md transition-colors ${
-                          clientTypeFilter === "travel_agency"
-                            ? "bg-white text-purple-600 shadow-sm"
-                            : "text-gray-600 hover:text-gray-900"
-                        }`}
-                      >
-                        Travel Agency
-                      </button>
-                    </div>
-                  </CardContent>
-                </Card>
-
-                {/* Filters and Search */}
-                <Card>
-                  <CardContent className="p-4">
-                    <div className="flex flex-col sm:flex-row gap-4">
-                      <div className="flex-1 relative">
-                        <Search className="absolute left-3 top-1/2 transform -translate-y-1/2 text-gray-400 h-4 w-4" />
-                        <Input
-                          placeholder="Search clients..."
-                          value={clientSearchQuery}
-                          onChange={(e) => setClientSearchQuery(e.target.value)}
-                          className="pl-10"
-                        />
-                      </div>
-                      <Select
-                        value={clientStatusFilter}
-                        onValueChange={setClientStatusFilter}
-                      >
-                        <SelectTrigger className="w-40">
-                          <SelectValue placeholder="Filter by status" />
-                        </SelectTrigger>
-                        <SelectContent>
-                          <SelectItem value="all">All Status</SelectItem>
-                          <SelectItem value="pending">Pending</SelectItem>
-                          <SelectItem value="approved">Approved</SelectItem>
-                          <SelectItem value="rejected">Rejected</SelectItem>
-                          <SelectItem value="needs_changes">
-                            Needs Changes
-                          </SelectItem>
-                        </SelectContent>
-                      </Select>
-                    </div>
-                  </CardContent>
-                </Card>
-
-                {/* Clients Table */}
-                <Card>
-                  <CardContent className="p-0">
-                    <div className="overflow-x-auto">
-                      <table className="min-w-full divide-y divide-gray-200">
-                        <thead className="bg-gray-50">
-                          <tr>
-                            <th className="px-6 py-3 text-left text-xs font-medium text-gray-500 uppercase tracking-wider">
-                              Client
-                            </th>
-                            <th className="px-6 py-3 text-left text-xs font-medium text-gray-500 uppercase tracking-wider">
-                              Type
-                            </th>
-                            <th className="px-6 py-3 text-left text-xs font-medium text-gray-500 uppercase tracking-wider">
-                              Status
-                            </th>
-                            <th className="px-6 py-3 text-left text-xs font-medium text-gray-500 uppercase tracking-wider">
-                              Submitted
-                            </th>
-                            <th className="px-6 py-3 text-left text-xs font-medium text-gray-500 uppercase tracking-wider">
-                              Actions
-                            </th>
-                          </tr>
-                        </thead>
-                        <tbody className="bg-white divide-y divide-gray-200">
-                          {clientList
-                            .filter(
-                              (c) =>
-                                clientTypeFilter === "all" ||
-                                c.intent === clientTypeFilter
-                            )
-                            .filter(
-                              (c) =>
-                                clientStatusFilter === "all" ||
-                                c.status === clientStatusFilter
-                            )
-                            .filter(
-                              (c) =>
-                                c.name
-                                  ?.toLowerCase()
-                                  .includes(clientSearchQuery.toLowerCase()) ||
-                                c.email
-                                  ?.toLowerCase()
-                                  .includes(clientSearchQuery.toLowerCase())
-                            )
-                            .map((c: any) => (
-                              <tr key={c.id} className="hover:bg-gray-50">
-                                <td className="px-6 py-4 whitespace-nowrap">
-                                  <div className="flex items-center gap-3">
-                                    <div>
-                                      <div className="font-medium text-gray-900">
-                                        {c.name}
-                                      </div>
-                                      <div className="text-xs text-gray-500">
-                                        {c.email}
-                                      </div>
-                                    </div>
-                                  </div>
-                                </td>
-                                <td className="px-6 py-4 whitespace-nowrap">
-                                  <Badge
-                                    variant="secondary"
-                                    className="capitalize"
-                                  >
-                                    {c.intent}
-                                  </Badge>
-                                </td>
-                                <td className="px-6 py-4 whitespace-nowrap">
-                                  <Badge className="capitalize">
-                                    {c.status}
-                                  </Badge>
-                                </td>
-                                <td className="px-6 py-4 whitespace-nowrap text-sm text-gray-500">
-                                  {formatDate(
-                                    (c as any).createdAt || new Date()
-                                  )}
-                                </td>
-                                <td className="px-6 py-4 whitespace-nowrap text-sm font-medium">
-                                  <div className="flex items-center gap-2">
-                                    <Button
-                                      variant="outline"
-                                      size="sm"
-                                      onClick={() => setSelectedClient(c)}
-                                    >
-                                      View Details
-                                    </Button>
-                                  </div>
-                                </td>
-                              </tr>
-                            ))}
-                        </tbody>
-                      </table>
-                    </div>
-                  </CardContent>
-                </Card>
-              </div>
-            ) : (
-              <div className="space-y-6">
-                <div className="flex items-center gap-4 mb-6">
-                  <Button
-                    variant="ghost"
-                    onClick={() => setSelectedClient(null)}
-                    className="flex items-center gap-2"
-                  >
-                    <ArrowLeft className="h-4 w-4" />
-                    Back to Clients
-                  </Button>
-                  <div className="h-6 w-px bg-gray-300" />
-                  <h1 className="text-2xl font-bold text-navy-800">
-                    Detail Klien
-                  </h1>
-                </div>
-
-                <div className="grid grid-cols-1 lg:grid-cols-3 gap-6">
-                  {/* Profile Info */}
-                  <div className="lg:col-span-1">
-                    <Card>
-                      <CardHeader>
-                        <CardTitle>Profile</CardTitle>
-                      </CardHeader>
-                      <CardContent className="space-y-4">
-                        <div className="flex items-center gap-3">
-                          <div className="w-12 h-12 bg-navy-100 rounded-full flex items-center justify-center">
-                            <Users className="h-6 w-6 text-navy-600" />
-                          </div>
-                          <div>
-                            <h3 className="font-semibold text-navy-800">
-                              {selectedClient.name}
-                            </h3>
-                            <p className="text-sm text-gray-600">
-                              {selectedClient.email}
-                            </p>
-                          </div>
-                        </div>
-
-                        <Separator />
-
-                        <div className="space-y-3">
-                          <div>
-                            <label className="text-sm font-medium text-gray-600">
-                              Client Type
-                            </label>
-                            <p className="text-sm text-navy-800 capitalize">
-                              {selectedClient.intent}
-                            </p>
-                          </div>
-                          <div>
-                            <label className="text-sm font-medium text-gray-600">
-                              Phone
-                            </label>
-                            <p className="text-sm text-navy-800">
-                              {selectedClient.phone || "Not provided"}
-                            </p>
-                          </div>
-                          <div>
-                            <label className="text-sm font-medium text-gray-600">
-                              City
-                            </label>
-                            <p className="text-sm text-navy-800">
-                              {selectedClient.city || "Not provided"}
-                            </p>
-                          </div>
-                          <div>
-                            <label className="text-sm font-medium text-gray-600">
-                              Submitted
-                            </label>
-                            <p className="text-sm text-navy-800">
-                              {selectedClient.submittedAt || "Not available"}
-                            </p>
-                          </div>
-                          <div>
-                            <label className="text-sm font-medium text-gray-600">
-                              Status
-                            </label>
-                            <div className="mt-1">
-                              {getStatusBadge(
-                                selectedClient.status || "pending"
-                              )}
-                            </div>
-                          </div>
-                          {selectedClient.motivation && (
-                            <div>
-                              <label className="text-sm font-medium text-gray-600">
-                                Motivation
-                              </label>
-                              <p className="text-sm text-navy-800 bg-gray-50 p-3 rounded mt-1 max-h-32 overflow-y-auto">
-                                {selectedClient.motivation}
-                              </p>
-                            </div>
-                          )}
-                        </div>
-                      </CardContent>
-                    </Card>
-                  </div>
-
-                  {/* Document Details */}
-                  <div className="lg:col-span-2">
-                    <Tabs defaultValue="documents" className="space-y-4">
-                      <TabsList>
-                        <TabsTrigger value="documents">
-                          General Details
-                        </TabsTrigger>
-                        <TabsTrigger value="activation">Activation</TabsTrigger>
-                      </TabsList>
-
-                      <TabsContent value="documents" className="space-y-4">
-                        <Card>
-                          <CardHeader>
-                            <CardTitle className="flex items-center justify-between">
-                              Document Verification
-                              <Badge
-                                variant={
-                                  safeProgress(
-                                    selectedClient.verificationProgress
-                                  ) === 100
-                                    ? "default"
-                                    : safeProgress(
-                                        selectedClient.verificationProgress
-                                      ) >= 80
-                                    ? "secondary"
-                                    : "outline"
-                                }
-                                className={
-                                  safeProgress(
-                                    selectedClient.verificationProgress
-                                  ) === 100
-                                    ? "bg-green-100 text-green-800"
-                                    : safeProgress(
-                                        selectedClient.verificationProgress
-                                      ) >= 80
-                                    ? "bg-blue-100 text-blue-800"
-                                    : ""
-                                }
-                              >
-                                {safeProgress(
-                                  selectedClient.verificationProgress
-                                ) === 100
-                                  ? "✅ Activated by Admin"
-                                  : safeProgress(
-                                      selectedClient.verificationProgress
-                                    ) >= 80
-                                  ? "📋 Ready for Review"
-                                  : `${safeProgress(
-                                      selectedClient.verificationProgress
-                                    )}% Complete`}
-                              </Badge>
-                            </CardTitle>
-                          </CardHeader>
-                          <CardContent className="space-y-6">
-                            {/* KTP Document */}
-                            <div className="space-y-4 p-4 border rounded-lg">
-                              <div className="flex items-center justify-between">
-                                <div className="flex items-center gap-3">
-                                  <CreditCard className="h-8 w-8 text-green-600" />
-                                  <div>
-                                    <h4 className="font-medium">
-                                      Kartu Tanda Penduduk (KTP)
-                                    </h4>
-                                    <div className="flex items-center text-sm text-gray-600">
-                                      {getDocumentAvailability(
-                                        selectedClient.ktpDocument?.url
-                                      )}
-                                      <span>Indonesian identity card</span>
-                                    </div>
-                                  </div>
-                                </div>
-                                <div className="flex items-center gap-3">
-                                  {getDocumentStatus(
-                                    selectedClient.ktpDocument?.status ||
-                                      "pending"
-                                  )}
-                                  <Select
-                                    value={
-                                      selectedClient.ktpDocument?.status ||
-                                      "pending"
-                                    }
-                                    onValueChange={(value) =>
-                                      updateDocumentStatus(
-                                        selectedClient.id,
-                                        "KTP Document",
-                                        value
-                                      )
-                                    }
-                                    disabled={updateDocumentMutation.isPending}
-                                  >
-                                    <SelectTrigger className="w-36">
-                                      <SelectValue placeholder="Select status" />
-                                    </SelectTrigger>
-                                    <SelectContent>
-                                      <SelectItem value="pending">
-                                        Pending
-                                      </SelectItem>
-                                      <SelectItem value="approved">
-                                        Approved
-                                      </SelectItem>
-                                      <SelectItem value="rejected">
-                                        Rejected
-                                      </SelectItem>
-                                      <SelectItem value="needs_changes">
-                                        Needs Changes
-                                      </SelectItem>
-                                    </SelectContent>
-                                  </Select>
-                                  <Button
-                                    variant="outline"
-                                    size="sm"
-                                    onClick={() =>
-                                      viewDocument(
-                                        selectedClient.ktpDocument?.url,
-                                        "KTP Document"
-                                      )
-                                    }
-                                    disabled={!selectedClient.ktpDocument?.url}
-                                  >
-                                    <Eye className="h-4 w-4 mr-2" />
-                                    View
-                                  </Button>
-                                </div>
-                              </div>
-                            </div>
-                          </CardContent>
-                        </Card>
-                      </TabsContent>
-
-                      <TabsContent value="activation" className="space-y-4">
-                        <Card>
-                          <CardHeader>
-                            <CardTitle className="flex items-center gap-2">
-                              <CheckCircle className="h-5 w-5" />
-                              Account Activation
-                            </CardTitle>
-                          </CardHeader>
-                          <CardContent className="space-y-4">
-                            <div className="bg-blue-50 p-4 rounded-lg">
-                              <h4 className="font-medium text-blue-900 mb-2">
-                                Activation Overview
-                              </h4>
-                              <div className="grid grid-cols-2 gap-4 text-sm">
-                                <div>
-                                  <span className="text-blue-700">
-                                    Verification Progress:
-                                  </span>
-                                  <span className="font-medium ml-2">
-                                    {safeProgress(
-                                      selectedClient.verificationProgress
-                                    )}
-                                    %
-                                  </span>
-                                </div>
-                                <div>
-                                  <span className="text-blue-700">Status:</span>
-                                  <span className="font-medium ml-2 capitalize">
-                                    {selectedClient.status}
-                                  </span>
-                                </div>
-                              </div>
-                            </div>
-
-                            {/* Document Verification Status */}
-                            <div className="p-4 border rounded-lg">
-                              <h5 className="font-medium mb-3">
-                                Document Verification Status
-                              </h5>
-                              <div className="space-y-3">
-                                <div className="flex items-center justify-between">
-                                  <span className="text-sm">
-                                    Email Verified:
-                                  </span>
-                                  <CheckCircle className="h-4 w-4 text-green-600" />
-                                </div>
-                                <div className="flex items-center justify-between">
-                                  <span className="text-sm">KTP Document:</span>
-                                  <div className="flex items-center gap-3">
-                                    {selectedClient.ktpDocument?.url ? (
-                                      getDocumentStatus(
-                                        selectedClient.ktpDocument.status
-                                      )
-                                    ) : (
-                                      <XCircle className="h-4 w-4 text-red-600" />
-                                    )}
-                                  </div>
-                                </div>
-                              </div>
-                            </div>
-
-                            {/* Verification Progress Bar */}
-                            <div className="p-4 bg-gray-50 rounded-lg">
-                              <h5 className="font-medium mb-2">
-                                Verification Progress
-                              </h5>
-                              <div className="w-full bg-gray-200 rounded-full h-2">
-                                <div
-                                  className="bg-blue-600 h-2 rounded-full transition-all duration-300"
-                                  style={{
-                                    width: `${safeProgress(
-                                      selectedClient.verificationProgress
-                                    )}%`,
-                                  }}
-                                ></div>
-                              </div>
-                              <p className="text-sm text-gray-600 mt-2">
-                                {safeProgress(
-                                  selectedClient.verificationProgress
-                                )}
-                                % Complete
-                              </p>
-                            </div>
-
-                            <div className="flex gap-3">
-                              <Button
-                                onClick={() =>
-                                  updateStatusMutation.mutate({
-                                    id: selectedClient.id,
-                                    status: "approved",
-                                  })
-                                }
-                                disabled={
-                                  updateStatusMutation.isPending ||
-                                  selectedClient.status === "approved"
-                                }
-                                className="bg-green-600 hover:bg-green-700"
-                              >
-                                <CheckCircle className="h-4 w-4 mr-2" />
-                                Approve Client
-                              </Button>
-                              <Button
-                                onClick={() =>
-                                  updateStatusMutation.mutate({
-                                    id: selectedClient.id,
-                                    status: "rejected",
-                                  })
-                                }
-                                disabled={
-                                  updateStatusMutation.isPending ||
-                                  selectedClient.status === "rejected"
-                                }
-                                variant="destructive"
-                              >
-                                <XCircle className="h-4 w-4 mr-2" />
-                                Reject Client
-                              </Button>
-                              <Button
-                                variant="outline"
-                                onClick={() => {
-                                  setSelectedCandidate(selectedClient);
-                                  setRequestChangesModalOpen(true);
-                                }}
-                                disabled={updateStatusMutation.isPending}
-                              >
-                                <AlertCircle className="h-4 w-4 mr-2" />
-                                Request Changes
-                              </Button>
-                            </div>
-                          </CardContent>
-                        </Card>
-                      </TabsContent>
-                    </Tabs>
-                  </div>
-                </div>
-              </div>
-            )}
-          </>
-        )}
-
-        {activeTab === "job-management" && (
-          <>
-            <h1 className="text-3xl font-bold text-navy-800 mb-2">
-              Job Management
-            </h1>
-            <p className="text-silver-600 mb-8">
-              Create and manage translation job postings
-            </p>
-
-            <Tabs defaultValue="create-job" className="w-full">
-              <TabsList className="grid w-full grid-cols-3">
-                <TabsTrigger value="create-job">Create New Job</TabsTrigger>
-                <TabsTrigger value="manage-jobs">Manage Jobs</TabsTrigger>
-                <TabsTrigger value="bookings">All Bookings</TabsTrigger>
-              </TabsList>
-
-              <TabsContent value="create-job" className="space-y-6">
-                <Card>
-                  <CardHeader>
-                    <CardTitle>Create Student Showcase</CardTitle>
-                    <p className="text-gray-600">
-                      Create a client-facing showcase for verified student
-                      translators
-                    </p>
-                  </CardHeader>
-                  <CardContent>
-                    <StudentShowcaseForm
-                      verifiedTranslators={verifiedApplications} // Pass list of verified translators
-                      onJobCreated={(job: any) => {
-                        toast({
-                          title: "Student Showcase Created!",
-                          description: `Job "${job.title}" has been created and is now visible in the marketplace.`,
-                        });
-                        // Refresh any job list if needed
-                      }}
-                    />
-                  </CardContent>
-                </Card>
-              </TabsContent>
-
-              <TabsContent value="manage-jobs" className="space-y-6">
-                <ConfirmedJobsManagement />
-              </TabsContent>
-
-              <TabsContent value="bookings" className="space-y-6">
-                <BookingsManagement />
-              </TabsContent>
-            </Tabs>
-          </>
-        )}
-
-        {activeTab === "bookings" && (
-          <>
-            <h1 className="text-3xl font-bold text-navy-800 mb-2">
-              Bookings Management
-            </h1>
-            <p className="text-silver-600 mb-8">
-              Manage all student translator bookings
-            </p>
-
-            <BookingsManagement />
-          </>
-        )}
-
-        {activeTab === "dashboard" && (
-          <>
-            <h1 className="text-3xl font-bold text-navy-800 mb-2">
-              Dashboard Admin
-            </h1>
-            <p className="text-silver-600 mb-8">
-              Panel manajemen untuk administrator platform
-            </p>
-            {/* Stats Cards */}
-            <div className="grid grid-cols-1 md:grid-cols-4 gap-6 mb-8">
-              <Card>
-                <CardContent className="p-6">
-                  <div className="flex items-center">
-                    <div className="p-2 bg-blue-100 rounded-lg">
-                      <Users className="h-6 w-6 text-blue-600" />
-                    </div>
-                    <div className="ml-4">
-                      <p className="text-sm text-gray-600">Total Penerjemah</p>
-                      <p className="text-2xl font-bold text-navy-800">
-                        {stats?.totalTranslators || 0}
-                      </p>
-                    </div>
-                  </div>
-                </CardContent>
-              </Card>
-              <Card>
-                <CardContent className="p-6">
-                  <div className="flex items-center">
-                    <div className="p-2 bg-green-100 rounded-lg">
-                      <CheckCircle className="h-6 w-6 text-green-600" />
-                    </div>
-                    <div className="ml-4">
-                      <p className="text-sm text-gray-600">Terverifikasi</p>
-                      <p className="text-2xl font-bold text-navy-800">
-                        {stats?.verifiedTranslators || 0}
-                      </p>
-                    </div>
-                  </div>
-                </CardContent>
-              </Card>
-              <Card>
-                <CardContent className="p-6">
-                  <div className="flex items-center">
-                    <div className="p-2 bg-yellow-100 rounded-lg">
-                      <Clock className="h-6 w-6 text-yellow-600" />
-                    </div>
-                    <div className="ml-4">
-                      <p className="text-sm text-gray-600">
-                        Menunggu Verifikasi
-                      </p>
-                      <p className="text-2xl font-bold text-navy-800">
-                        {stats?.pendingApplications || 0}
-                      </p>
-                    </div>
-                  </div>
-                </CardContent>
-              </Card>
-              <Card>
-                <CardContent className="p-6">
-                  <div className="flex items-center">
-                    <div className="p-2 bg-purple-100 rounded-lg">
-                      <Handshake className="h-6 w-6 text-purple-600" />
-                    </div>
-                    <div className="ml-4">
-                      <p className="text-sm text-gray-600">Total Kontak</p>
-                      <p className="text-2xl font-bold text-navy-800">
-                        {stats?.totalTransactions || 0}
-                      </p>
-                    </div>
-                  </div>
-                </CardContent>
-              </Card>
-            </div>
-            {/* Recent Activity */}
-            <Card>
-              <CardHeader>
-                <CardTitle>Aktivitas Terbaru</CardTitle>
-              </CardHeader>
-              <CardContent>
-                <div className="space-y-4">
-                  {recentActivities && recentActivities.length > 0 ? (
-                    recentActivities.map((activity) => (
-                      <div
-                        key={activity.id}
-                        className="flex items-center justify-between p-4 bg-gray-50 rounded-lg"
-                      >
-                        <div>
-                          <p className="font-medium">
-                            {getActivityTitle(activity.type)}
-                          </p>
-                          <p className="text-sm text-gray-600">
-                            {activity.message}
-                          </p>
-                          <p className="text-xs text-gray-400 mt-1">
-                            {new Date(activity.timestamp).toLocaleDateString(
-                              "id-ID",
-                              {
-                                day: "numeric",
-                                month: "short",
-                                hour: "2-digit",
-                                minute: "2-digit",
-                              }
-                            )}
-                          </p>
-                        </div>
-                        {getActivityBadge(activity.status)}
-                      </div>
-                    ))
-                  ) : (
-                    <div className="text-center text-gray-500 py-8">
-                      <p>Belum ada aktivitas terbaru</p>
-                    </div>
-                  )}
-                </div>
-              </CardContent>
-            </Card>
-          </>
-        )}
-      </main>
-
-      {/* Request Changes Modal */}
-      <Dialog
-        open={requestChangesModalOpen}
-        onOpenChange={setRequestChangesModalOpen}
-      >
-        <DialogContent className="sm:max-w-md">
-          <DialogHeader>
-            <DialogTitle>Request Document Changes</DialogTitle>
-            <DialogDescription>
-              Select which documents need to be resubmitted by{" "}
-              {selectedCandidate?.name} (
-              {selectedCandidate?.intent === "individu" ||
-              selectedCandidate?.intent === "travel_agency"
-                ? "Client"
-                : "Student"}
-              )
-            </DialogDescription>
-          </DialogHeader>
-          <div className="space-y-4">
-            <div className="space-y-3">
-              <Label className="text-sm font-medium">
-                Documents requiring changes:
-              </Label>
-              <div className="space-y-2">
-                {/* Show student-specific documents only for students */}
-                {selectedCandidate &&
-                  selectedCandidate.intent !== "individu" &&
-                  selectedCandidate.intent !== "travel_agency" && (
-                    <>
-                      <div className="flex items-center space-x-2">
-                        <Checkbox
-                          id="hsk"
-                          checked={selectedChanges.includes("hsk")}
-                          onCheckedChange={(checked: boolean) => {
-                            if (checked) {
-                              setSelectedChanges((prev) => [...prev, "hsk"]);
-                            } else {
-                              setSelectedChanges((prev) =>
-                                prev.filter((item) => item !== "hsk")
-                              );
-                            }
-                          }}
-                        />
-                        <Label htmlFor="hsk" className="text-sm">
-                          HSK Certificate
-                        </Label>
-                      </div>
-                      <div className="flex items-center space-x-2">
-                        <Checkbox
-                          id="studentId"
-                          checked={selectedChanges.includes("studentId")}
-                          onCheckedChange={(checked: boolean) => {
-                            if (checked) {
-                              setSelectedChanges((prev) => [
-                                ...prev,
-                                "studentId",
-                              ]);
-                            } else {
-                              setSelectedChanges((prev) =>
-                                prev.filter((item) => item !== "studentId")
-                              );
-                            }
-                          }}
-                        />
-                        <Label htmlFor="studentId" className="text-sm">
-                          Student ID Document
-                        </Label>
-                      </div>
-                      <div className="flex items-center space-x-2">
-                        <Checkbox
-                          id="cv"
-                          checked={selectedChanges.includes("cv")}
-                          onCheckedChange={(checked: boolean) => {
-                            if (checked) {
-                              setSelectedChanges((prev) => [...prev, "cv"]);
-                            } else {
-                              setSelectedChanges((prev) =>
-                                prev.filter((item) => item !== "cv")
-                              );
-                            }
-                          }}
-                        />
-                        <Label htmlFor="cv" className="text-sm">
-                          Curriculum Vitae (CV)
-                        </Label>
-                      </div>
-                    </>
-                  )}
-
-                {/* Show KTP document for both students and clients */}
-                <div className="flex items-center space-x-2">
-                  <Checkbox
-                    id="ktp"
-                    checked={selectedChanges.includes("ktp")}
-                    onCheckedChange={(checked: boolean) => {
-                      if (checked) {
-                        setSelectedChanges((prev) => [...prev, "ktp"]);
-                      } else {
-                        setSelectedChanges((prev) =>
-                          prev.filter((item) => item !== "ktp")
-                        );
-                      }
-                    }}
-                  />
-                  <Label htmlFor="ktp" className="text-sm">
-                    KTP Document
-                  </Label>
-                </div>
-              </div>
-            </div>
-            <div className="space-y-2">
-              <Label htmlFor="message" className="text-sm font-medium">
-                Additional Message (Optional)
-              </Label>
-              <Textarea
-                id="message"
-                placeholder="Provide specific feedback about what needs to be changed..."
-                value={changeMessage}
-                onChange={(e: React.ChangeEvent<HTMLTextAreaElement>) =>
-                  setChangeMessage(e.target.value)
-                }
-                className="min-h-[80px]"
-              />
-            </div>
-          </div>
-          <DialogFooter className="flex justify-end space-x-2">
-            <Button
-              variant="outline"
-              onClick={() => {
-                setRequestChangesModalOpen(false);
-                setSelectedChanges([]);
-                setChangeMessage("");
-              }}
-            >
-              Cancel
-            </Button>
-            <Button
-              onClick={() => {
-                if (selectedCandidate && selectedChanges.length > 0) {
-                  requestChangesMutation.mutate({
-                    studentId: selectedCandidate.id,
-                    changes: selectedChanges,
-                    message: changeMessage,
-                  });
-                }
-              }}
-              disabled={
-                selectedChanges.length === 0 || requestChangesMutation.isPending
-              }
-            >
-              {requestChangesMutation.isPending ? "Sending..." : "Send Request"}
-            </Button>
-          </DialogFooter>
-        </DialogContent>
-      </Dialog>
-    </div>
-  );
->>>>>>> 5847894f
 }